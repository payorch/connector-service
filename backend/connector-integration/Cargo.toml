--- conflicted
+++ resolved
@@ -4,9 +4,6 @@
 edition = "2021"
 
 [dependencies]
-<<<<<<< HEAD
-hyperswitch_interfaces = { git = "https://github.com/juspay/hyperswitch", tag = "v1.111.4"}
-=======
 hyperswitch_domain_models = { git = "https://github.com/juspay/hyperswitch", tag = "v1.111.4" }
 hyperswitch_common_utils = { git = "https://github.com/juspay/hyperswitch", tag = "v1.111.4", package = "common_utils" }
 hyperswitch_api_models = { git = "https://github.com/juspay/hyperswitch", tag = "v1.111.4", package = "api_models" }
@@ -19,4 +16,4 @@
 serde_with = "3.7.0"
 error-stack = "0.4.0"
 strum = { version = "0.26", features = ["derive"] }
->>>>>>> 6b02f362
+hyperswitch_cards = { git = "https://github.com/juspay/hyperswitch", tag = "v1.111.4", package = "cards"}