pub mod transformers;

use hyperswitch_common_utils::{
    errors::CustomResult,
    ext_traits::{ByteSliceExt, OptionExt},
    request::RequestContent,
    types::{AmountConvertor, MinorUnit},
};

use crate::{with_error_response_body, with_response_body};

use hyperswitch_domain_models::{
    router_data::{ConnectorAuthType, ErrorResponse},
    router_data_v2::RouterDataV2,
<<<<<<< HEAD
    router_request_types::ResponseId,
=======
    router_request_types::SyncRequestType,
>>>>>>> 8a0d2678
};

use error_stack::{report, ResultExt};
use hyperswitch_interfaces::{
    api::{self, CaptureSyncMethod, ConnectorCommon},
    configs::Connectors,
    connector_integration_v2::ConnectorIntegrationV2,
    errors,
    events::connector_api_logs::ConnectorEvent,
    types::Response,
};
use hyperswitch_masking::{Mask, Maskable};

use domain_types::{
    connector_flow::{Authorize, PSync},
    connector_types::{
        ConnectorServiceTrait, ConnectorWebhookSecrets, IncomingWebhook, PaymentAuthorizeV2,
        PaymentCreateOrderData, PaymentCreateOrderResponse, PaymentFlowData, PaymentOrderCreate,
        PaymentSyncV2, PaymentsAuthorizeData, PaymentsResponseData, PaymentsSyncData,
        RequestDetails, ValidationTrait, WebhookDetailsResponse,
    },
};
use transformers::{self as adyen, AdyenNotificationRequestItemWH, ForeignTryFrom};

use domain_types::connector_flow::CreateOrder;

pub(crate) mod headers {
    pub(crate) const CONTENT_TYPE: &str = "Content-Type";
    pub(crate) const X_API_KEY: &str = "X-Api-Key";
}

impl ConnectorServiceTrait for Adyen {}
impl PaymentAuthorizeV2 for Adyen {}
impl PaymentSyncV2 for Adyen {}

#[derive(Clone)]
pub struct Adyen {
    #[allow(dead_code)]
    pub(crate) amount_converter: &'static (dyn AmountConvertor<Output = MinorUnit> + Sync),
}

impl Adyen {
    pub const fn new() -> &'static Self {
        &Self {
            amount_converter: &hyperswitch_common_utils::types::MinorUnitForConnector,
        }
    }
}

impl ConnectorCommon for Adyen {
    fn id(&self) -> &'static str {
        "adyen"
    }
    fn get_currency_unit(&self) -> api::CurrencyUnit {
        api::CurrencyUnit::Minor
    }
    fn get_auth_header(
        &self,
        auth_type: &ConnectorAuthType,
    ) -> CustomResult<Vec<(String, Maskable<String>)>, errors::ConnectorError> {
        let auth = adyen::AdyenAuthType::try_from(auth_type)
            .map_err(|_| errors::ConnectorError::FailedToObtainAuthType)?;
        Ok(vec![(
            headers::X_API_KEY.to_string(),
            auth.api_key.into_masked(),
        )])
    }
    fn base_url<'a>(&self, connectors: &'a Connectors) -> &'a str {
        connectors.adyen.base_url.as_ref()
    }

    fn build_error_response(
        &self,
        res: Response,
        event_builder: Option<&mut ConnectorEvent>,
    ) -> CustomResult<ErrorResponse, errors::ConnectorError> {
        let response: adyen::AdyenErrorResponse = res
            .response
            .parse_struct("ErrorResponse")
            .map_err(|_| errors::ConnectorError::ResponseDeserializationFailed)?;

        with_error_response_body!(event_builder, response);

        Ok(ErrorResponse {
            status_code: res.status_code,
            code: response.error_code,
            message: response.message.to_owned(),
            reason: Some(response.message),
            attempt_status: None,
            connector_transaction_id: response.psp_reference,
        })
    }
}

const ADYEN_API_VERSION: &str = "v68";

impl ConnectorIntegrationV2<Authorize, PaymentFlowData, PaymentsAuthorizeData, PaymentsResponseData>
    for Adyen
{
    fn get_headers(
        &self,
        req: &RouterDataV2<Authorize, PaymentFlowData, PaymentsAuthorizeData, PaymentsResponseData>,
    ) -> CustomResult<Vec<(String, Maskable<String>)>, errors::ConnectorError>
    where
        Self: ConnectorIntegrationV2<
            Authorize,
            PaymentFlowData,
            PaymentsAuthorizeData,
            PaymentsResponseData,
        >,
    {
        let mut header = vec![(
            headers::CONTENT_TYPE.to_string(),
            "application/json".to_string().into(),
        )];
        let mut api_key = self.get_auth_header(&req.connector_auth_type)?;
        header.append(&mut api_key);
        Ok(header)
    }

    fn get_url(
        &self,
        req: &RouterDataV2<Authorize, PaymentFlowData, PaymentsAuthorizeData, PaymentsResponseData>,
    ) -> CustomResult<String, errors::ConnectorError> {
        Ok(format!(
            "{}{}/payments",
            req.resource_common_data.connectors.adyen.base_url, ADYEN_API_VERSION
        ))
    }

    fn get_request_body(
        &self,
        req: &RouterDataV2<Authorize, PaymentFlowData, PaymentsAuthorizeData, PaymentsResponseData>,
    ) -> CustomResult<Option<RequestContent>, errors::ConnectorError> {
        let connector_router_data =
            adyen::AdyenRouterData::try_from((req.request.minor_amount, req))?;
        let connector_req = adyen::AdyenPaymentRequest::try_from(&connector_router_data)?;
        Ok(Some(RequestContent::Json(Box::new(connector_req))))
    }

    fn handle_response_v2(
        &self,
        data: &RouterDataV2<
            Authorize,
            PaymentFlowData,
            PaymentsAuthorizeData,
            PaymentsResponseData,
        >,
        event_builder: Option<&mut ConnectorEvent>,
        res: Response,
    ) -> CustomResult<
        RouterDataV2<Authorize, PaymentFlowData, PaymentsAuthorizeData, PaymentsResponseData>,
        errors::ConnectorError,
    > {
        let response: adyen::AdyenPaymentResponse = res
            .response
            .parse_struct("AdyenPaymentResponse")
            .map_err(|_| errors::ConnectorError::ResponseDeserializationFailed)?;

        with_response_body!(event_builder, response);

        RouterDataV2::foreign_try_from((
            response,
            data.clone(),
            res.status_code,
            data.request.capture_method,
            false,
            data.request.payment_method_type,
        ))
        .change_context(errors::ConnectorError::ResponseHandlingFailed)
    }

    fn get_error_response_v2(
        &self,
        res: Response,
        event_builder: Option<&mut ConnectorEvent>,
    ) -> CustomResult<ErrorResponse, errors::ConnectorError> {
        self.build_error_response(res, event_builder)
    }

    fn get_5xx_error_response(
        &self,
        res: Response,
        event_builder: Option<&mut ConnectorEvent>,
    ) -> CustomResult<ErrorResponse, errors::ConnectorError> {
        self.build_error_response(res, event_builder)
    }
}

impl ConnectorIntegrationV2<PSync, PaymentFlowData, PaymentsSyncData, PaymentsResponseData>
    for Adyen
{
    fn get_headers(
        &self,
        req: &RouterDataV2<PSync, PaymentFlowData, PaymentsSyncData, PaymentsResponseData>,
    ) -> CustomResult<Vec<(String, Maskable<String>)>, errors::ConnectorError>
    where
        Self: ConnectorIntegrationV2<
            Authorize,
            PaymentFlowData,
            PaymentsAuthorizeData,
            PaymentsResponseData,
        >,
    {
        let mut header = vec![(
            headers::CONTENT_TYPE.to_string(),
            "application/json".to_string().into(),
        )];
        let mut api_key = self.get_auth_header(&req.connector_auth_type)?;
        header.append(&mut api_key);
        Ok(header)
    }

    fn get_url(
        &self,
        _req: &RouterDataV2<PSync, PaymentFlowData, PaymentsSyncData, PaymentsResponseData>,
    ) -> CustomResult<String, errors::ConnectorError> {
        Ok(format!(
            "{}{}/payments/details",
            "https://checkout-test.adyen.com/", ADYEN_API_VERSION
        ))
    }

    fn get_request_body(
        &self,
        req: &RouterDataV2<PSync, PaymentFlowData, PaymentsSyncData, PaymentsResponseData>,
    ) -> CustomResult<Option<RequestContent>, errors::ConnectorError> {
        let encoded_data = req
            .request
            .encoded_data
            .clone()
            .get_required_value("encoded_data")
            .change_context(errors::ConnectorError::RequestEncodingFailed)?;
        let adyen_redirection_type = serde_urlencoded::from_str::<
            transformers::AdyenRedirectRequestTypes,
        >(encoded_data.as_str())
        .change_context(errors::ConnectorError::ResponseDeserializationFailed)?;

        let connector_req = match adyen_redirection_type {
            adyen::AdyenRedirectRequestTypes::AdyenRedirection(req) => {
                adyen::AdyenRedirectRequest {
                    details: adyen::AdyenRedirectRequestTypes::AdyenRedirection(
                        adyen::AdyenRedirection {
                            redirect_result: req.redirect_result,
                            type_of_redirection_result: None,
                            result_code: None,
                        },
                    ),
                }
            }
            adyen::AdyenRedirectRequestTypes::AdyenThreeDS(req) => adyen::AdyenRedirectRequest {
                details: adyen::AdyenRedirectRequestTypes::AdyenThreeDS(adyen::AdyenThreeDS {
                    three_ds_result: req.three_ds_result,
                    type_of_redirection_result: None,
                    result_code: None,
                }),
            },
            adyen::AdyenRedirectRequestTypes::AdyenRefusal(req) => adyen::AdyenRedirectRequest {
                details: adyen::AdyenRedirectRequestTypes::AdyenRefusal(adyen::AdyenRefusal {
                    payload: req.payload,
                    type_of_redirection_result: None,
                    result_code: None,
                }),
            },
        };

        Ok(Some(RequestContent::Json(Box::new(connector_req))))
    }

    fn handle_response_v2(
        &self,
        data: &RouterDataV2<PSync, PaymentFlowData, PaymentsSyncData, PaymentsResponseData>,
        event_builder: Option<&mut ConnectorEvent>,
        res: Response,
    ) -> CustomResult<
        RouterDataV2<PSync, PaymentFlowData, PaymentsSyncData, PaymentsResponseData>,
        errors::ConnectorError,
    > {
        let response: adyen::AdyenPaymentResponse = res
            .response
            .parse_struct("AdyenPaymentResponse")
            .change_context(errors::ConnectorError::ResponseDeserializationFailed)?;

        with_response_body!(event_builder, response);

        let is_multiple_capture_sync = match data.request.sync_type {
            SyncRequestType::MultipleCaptureSync(_) => true,
            SyncRequestType::SinglePaymentSync => false,
        };
        RouterDataV2::foreign_try_from((
            response,
            data.clone(),
            res.status_code,
            data.request.capture_method,
            is_multiple_capture_sync,
            data.request.payment_method_type,
        ))
        .change_context(errors::ConnectorError::ResponseHandlingFailed)
    }

    fn get_error_response_v2(
        &self,
        res: Response,
        event_builder: Option<&mut ConnectorEvent>,
    ) -> CustomResult<ErrorResponse, errors::ConnectorError> {
        self.build_error_response(res, event_builder)
    }

    fn get_multiple_capture_sync_method(
        &self,
    ) -> CustomResult<CaptureSyncMethod, errors::ConnectorError> {
        Ok(CaptureSyncMethod::Individual)
    }
    fn get_5xx_error_response(
        &self,
        res: Response,
        event_builder: Option<&mut ConnectorEvent>,
    ) -> CustomResult<ErrorResponse, errors::ConnectorError> {
        self.build_error_response(res, event_builder)
    }
}

impl ValidationTrait for Adyen {}

impl PaymentOrderCreate for Adyen {}

impl
    ConnectorIntegrationV2<
        CreateOrder,
        PaymentFlowData,
        PaymentCreateOrderData,
        PaymentCreateOrderResponse,
    > for Adyen
{
}

impl IncomingWebhook for Adyen {
    fn process_payment_webhook(
        &self,
        request: RequestDetails,
        _connector_webhook_secret: Option<ConnectorWebhookSecrets>,
        _connector_account_details: Option<ConnectorAuthType>,
    ) -> Result<WebhookDetailsResponse, error_stack::Report<errors::ConnectorError>> {
        let notif: AdyenNotificationRequestItemWH =
            match transformers::get_webhook_object_from_body(request.body) {
                Ok(i) => i,
                Err(err) => {
                    return Err(report!(errors::ConnectorError::WebhookBodyDecodingFailed))
                        .attach_printable_lazy(|| {
                            format!("error while decoing webhook body {err}")
                        });
                }
            };
        Ok(WebhookDetailsResponse {
            resource_id: Some(ResponseId::ConnectorTransactionId(
                notif.psp_reference.clone(),
            )),
            status: transformers::get_adyen_webhook_event(notif.event_code, notif.success),
            connector_response_reference_id: Some(notif.psp_reference),
            error_code: notif.reason.clone(),
            error_message: notif.reason,
        })
    }
}<|MERGE_RESOLUTION|>--- conflicted
+++ resolved
@@ -12,11 +12,7 @@
 use hyperswitch_domain_models::{
     router_data::{ConnectorAuthType, ErrorResponse},
     router_data_v2::RouterDataV2,
-<<<<<<< HEAD
-    router_request_types::ResponseId,
-=======
-    router_request_types::SyncRequestType,
->>>>>>> 8a0d2678
+    router_request_types::{SyncRequestType, ResponseId},
 };
 
 use error_stack::{report, ResultExt};
