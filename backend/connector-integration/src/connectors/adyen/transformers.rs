use domain_types::{
    connector_flow::Authorize,
    connector_types::{PaymentFlowData, PaymentsAuthorizeData, PaymentsResponseData},
};
use hyperswitch_api_models::enums::{self, AttemptStatus};

use hyperswitch_common_utils::{errors::CustomResult, request::Method, types::MinorUnit};

use hyperswitch_domain_models::{
    payment_method_data::{Card, PaymentMethodData},
<<<<<<< HEAD
    router_data::{ConnectorAuthType, ErrorResponse, RouterData},
    router_data_v2::{PaymentFlowData, RouterDataV2},
    router_flow_types::Authorize,
    router_request_types::{PaymentsAuthorizeData, ResponseId},
    router_response_types::{MandateReference, PaymentsResponseData, RedirectForm},
=======
    router_data::{ConnectorAuthType, RouterData},
    router_data_v2::RouterDataV2,
    router_request_types::ResponseId,
>>>>>>> 0110d847
};
use hyperswitch_interfaces::{
    consts::{NO_ERROR_CODE, NO_ERROR_MESSAGE},
    errors,
};
use hyperswitch_masking::{ExposeInterface, Secret};
use serde::{Deserialize, Serialize};
use time::{Duration, OffsetDateTime};
use url::Url;

#[derive(Default, Debug, Clone, Serialize, Deserialize)]
pub enum Currency {
    #[default]
    USD,
    EUR,
}

#[derive(Default, Debug, Clone, Serialize, Deserialize)]
pub struct Amount {
    pub currency: enums::Currency,
    pub value: MinorUnit,
}

type Error = error_stack::Report<hyperswitch_interfaces::errors::ConnectorError>;

#[derive(Debug, Clone, Serialize, Deserialize)]
#[serde(rename_all = "lowercase")]
pub enum CardBrand {
    Visa,
}

#[derive(Debug, PartialEq)]
pub enum ConnectorError {
    ParsingFailed,
    NotImplemented,
    FailedToObtainAuthType,
}

#[serde_with::skip_serializing_none]
#[derive(Debug, Clone, Serialize, Deserialize)]
#[serde(rename_all = "camelCase")]
pub struct AdyenCard {
    number: hyperswitch_cards::CardNumber,
    expiry_month: Secret<String>,
    expiry_year: Secret<String>,
    cvc: Option<Secret<String>>,
    holder_name: Option<Secret<String>>,
    brand: Option<CardBrand>, //Mandatory for mandate using network_txns_id
    network_payment_reference: Option<Secret<String>>,
}

#[derive(Debug, Clone, Serialize)]
#[serde(tag = "type")]
#[serde(rename_all = "lowercase")]
pub enum AdyenPaymentMethod {
    #[serde(rename = "scheme")]
    AdyenCard(Box<AdyenCard>),
}

#[derive(Debug, Serialize)]
#[serde(rename_all = "camelCase")]
struct AdyenBrowserInfo {
    user_agent: String,
    accept_header: String,
    language: String,
    color_depth: u8,
    screen_height: u32,
    screen_width: u32,
    time_zone_offset: i32,
    java_enabled: bool,
}

#[derive(Clone, Default, Debug, Serialize, Deserialize)]
pub enum AuthType {
    #[default]
    PreAuth,
}

#[serde_with::skip_serializing_none]
#[derive(Default, Debug, Serialize, Deserialize)]
#[serde(rename_all = "camelCase")]
pub struct Address {
    city: String,
    country: enums::CountryAlpha2,
    house_number_or_name: Secret<String>,
    postal_code: Secret<String>,
    state_or_province: Option<Secret<String>>,
    street: Option<Secret<String>>,
}

#[derive(Debug, Clone, Serialize)]
#[serde(untagged)]
pub enum PaymentMethod {
    AdyenPaymentMethod(Box<AdyenPaymentMethod>),
}

#[serde_with::skip_serializing_none]
#[derive(Debug, Serialize)]
#[serde(rename_all = "camelCase")]
struct AdyenMpiData {
    directory_response: String,
    authentication_response: String,
    token_authentication_verification_value: Secret<String>,
    eci: Option<String>,
}

#[derive(Default, Debug, Serialize, Deserialize)]
pub enum AdyenShopperInteraction {
    #[default]
    Ecommerce,
    #[serde(rename = "ContAuth")]
    ContinuedAuthentication,
    Moto,
    #[serde(rename = "POS")]
    Pos,
}

impl From<&RouterDataV2<Authorize, PaymentFlowData, PaymentsAuthorizeData, PaymentsResponseData>>
    for AdyenShopperInteraction
{
    fn from(
        item: &RouterDataV2<
            Authorize,
            PaymentFlowData,
            PaymentsAuthorizeData,
            PaymentsResponseData,
        >,
    ) -> Self {
        match item.request.off_session {
            Some(true) => Self::ContinuedAuthentication,
            _ => Self::Ecommerce,
        }
    }
}

#[derive(Debug, Clone, Serialize, Deserialize)]
#[serde(rename_all = "PascalCase")]
pub enum AdyenRecurringModel {
    UnscheduledCardOnFile,
    CardOnFile,
}

#[serde_with::skip_serializing_none]
#[derive(Clone, Default, Debug, Serialize, Deserialize)]
#[serde(rename_all = "camelCase")]
pub struct AdditionalData {
    authorisation_type: Option<AuthType>,
    manual_capture: Option<String>,
    execute_three_d: Option<String>,
    pub recurring_processing_model: Option<AdyenRecurringModel>,
    /// Enable recurring details in dashboard to receive this ID, https://docs.adyen.com/online-payments/tokenization/create-and-use-tokens#test-and-go-live
    #[serde(rename = "recurring.recurringDetailReference")]
    recurring_detail_reference: Option<Secret<String>>,
    #[serde(rename = "recurring.shopperReference")]
    recurring_shopper_reference: Option<String>,
    network_tx_reference: Option<Secret<String>>,
    funds_availability: Option<String>,
    refusal_reason_raw: Option<String>,
    refusal_code_raw: Option<String>,
    merchant_advice_code: Option<String>,
    #[serde(flatten)]
    riskdata: Option<RiskData>,
}

#[serde_with::skip_serializing_none]
#[derive(Clone, Default, Debug, Serialize, Deserialize)]
#[serde(rename_all = "camelCase")]
pub struct RiskData {
    #[serde(rename = "riskdata.basket.item1.itemID")]
    item_i_d: Option<String>,
    #[serde(rename = "riskdata.basket.item1.productTitle")]
    product_title: Option<String>,
    #[serde(rename = "riskdata.basket.item1.amountPerItem")]
    amount_per_item: Option<String>,
    #[serde(rename = "riskdata.basket.item1.currency")]
    currency: Option<String>,
    #[serde(rename = "riskdata.basket.item1.upc")]
    upc: Option<String>,
    #[serde(rename = "riskdata.basket.item1.brand")]
    brand: Option<String>,
    #[serde(rename = "riskdata.basket.item1.manufacturer")]
    manufacturer: Option<String>,
    #[serde(rename = "riskdata.basket.item1.category")]
    category: Option<String>,
    #[serde(rename = "riskdata.basket.item1.quantity")]
    quantity: Option<String>,
    #[serde(rename = "riskdata.basket.item1.color")]
    color: Option<String>,
    #[serde(rename = "riskdata.basket.item1.size")]
    size: Option<String>,
    #[serde(rename = "riskdata.deviceCountry")]
    device_country: Option<String>,
    #[serde(rename = "riskdata.houseNumberorName")]
    house_numberor_name: Option<String>,
    #[serde(rename = "riskdata.accountCreationDate")]
    account_creation_date: Option<String>,
    #[serde(rename = "riskdata.affiliateChannel")]
    affiliate_channel: Option<String>,
    #[serde(rename = "riskdata.avgOrderValue")]
    avg_order_value: Option<String>,
    #[serde(rename = "riskdata.deliveryMethod")]
    delivery_method: Option<String>,
    #[serde(rename = "riskdata.emailName")]
    email_name: Option<String>,
    #[serde(rename = "riskdata.emailDomain")]
    email_domain: Option<String>,
    #[serde(rename = "riskdata.lastOrderDate")]
    last_order_date: Option<String>,
    #[serde(rename = "riskdata.merchantReference")]
    merchant_reference: Option<String>,
    #[serde(rename = "riskdata.paymentMethod")]
    payment_method: Option<String>,
    #[serde(rename = "riskdata.promotionName")]
    promotion_name: Option<String>,
    #[serde(rename = "riskdata.secondaryPhoneNumber")]
    secondary_phone_number: Option<String>,
    #[serde(rename = "riskdata.timefromLogintoOrder")]
    timefrom_loginto_order: Option<String>,
    #[serde(rename = "riskdata.totalSessionTime")]
    total_session_time: Option<String>,
    #[serde(rename = "riskdata.totalAuthorizedAmountInLast30Days")]
    total_authorized_amount_in_last30_days: Option<String>,
    #[serde(rename = "riskdata.totalOrderQuantity")]
    total_order_quantity: Option<String>,
    #[serde(rename = "riskdata.totalLifetimeValue")]
    total_lifetime_value: Option<String>,
    #[serde(rename = "riskdata.visitsMonth")]
    visits_month: Option<String>,
    #[serde(rename = "riskdata.visitsWeek")]
    visits_week: Option<String>,
    #[serde(rename = "riskdata.visitsYear")]
    visits_year: Option<String>,
    #[serde(rename = "riskdata.shipToName")]
    ship_to_name: Option<String>,
    #[serde(rename = "riskdata.first8charactersofAddressLine1Zip")]
    first8charactersof_address_line1_zip: Option<String>,
    #[serde(rename = "riskdata.affiliateOrder")]
    affiliate_order: Option<bool>,
}

#[serde_with::skip_serializing_none]
#[derive(Default, Debug, Serialize, Deserialize)]
#[serde(rename_all = "camelCase")]
pub struct ShopperName {
    first_name: Option<Secret<String>>,
    last_name: Option<Secret<String>>,
}

#[serde_with::skip_serializing_none]
#[derive(Debug, Serialize)]
#[serde(rename_all = "camelCase")]
pub struct LineItem {
    amount_excluding_tax: Option<MinorUnit>,
    amount_including_tax: Option<MinorUnit>,
    description: Option<String>,
    id: Option<String>,
    tax_amount: Option<MinorUnit>,
    quantity: Option<u16>,
}

#[derive(Debug, Clone, Serialize)]
pub enum Channel {
    Web,
}

#[derive(Debug, Clone, Serialize, Deserialize)]
#[serde(rename_all = "camelCase")]
struct AdyenSplitData {
    amount: Option<Amount>,
    #[serde(rename = "type")]
    split_type: AdyenSplitType,
    account: Option<String>,
    reference: String,
    description: Option<String>,
}

#[derive(Debug, Clone, Serialize, Deserialize)]
#[serde(rename_all = "lowercase")]
pub enum PaymentType {
    Affirm,
    Afterpaytouch,
    Alipay,
    #[serde(rename = "alipay_hk")]
    AlipayHk,
    #[serde(rename = "doku_alfamart")]
    Alfamart,
    Alma,
    Applepay,
    Bizum,
    Atome,
    Blik,
    #[serde(rename = "boletobancario")]
    BoletoBancario,
    ClearPay,
    Dana,
    Eps,
    Gcash,
    Googlepay,
    #[serde(rename = "gopay_wallet")]
    GoPay,
    Ideal,
    #[serde(rename = "doku_indomaret")]
    Indomaret,
    Klarna,
    Kakaopay,
    Mbway,
    MobilePay,
    #[serde(rename = "momo_wallet")]
    Momo,
    #[serde(rename = "momo_atm")]
    MomoAtm,
    #[serde(rename = "onlineBanking_CZ")]
    OnlineBankingCzechRepublic,
    #[serde(rename = "ebanking_FI")]
    OnlineBankingFinland,
    #[serde(rename = "onlineBanking_PL")]
    OnlineBankingPoland,
    #[serde(rename = "onlineBanking_SK")]
    OnlineBankingSlovakia,
    #[serde(rename = "molpay_ebanking_fpx_MY")]
    OnlineBankingFpx,
    #[serde(rename = "molpay_ebanking_TH")]
    OnlineBankingThailand,
    #[serde(rename = "paybybank")]
    OpenBankingUK,
    #[serde(rename = "oxxo")]
    Oxxo,
    #[serde(rename = "paysafecard")]
    PaySafeCard,
    PayBright,
    Paypal,
    Scheme,
    #[serde(rename = "networkToken")]
    NetworkToken,
    #[serde(rename = "trustly")]
    Trustly,
    #[serde(rename = "touchngo")]
    TouchNGo,
    Walley,
    #[serde(rename = "wechatpayWeb")]
    WeChatPayWeb,
    #[serde(rename = "ach")]
    AchDirectDebit,
    SepaDirectDebit,
    #[serde(rename = "directdebit_GB")]
    BacsDirectDebit,
    Samsungpay,
    Twint,
    Vipps,
    Giftcard,
    Knet,
    Benefit,
    Swish,
    #[serde(rename = "doku_permata_lite_atm")]
    PermataBankTransfer,
    #[serde(rename = "doku_bca_va")]
    BcaBankTransfer,
    #[serde(rename = "doku_bni_va")]
    BniVa,
    #[serde(rename = "doku_bri_va")]
    BriVa,
    #[serde(rename = "doku_cimb_va")]
    CimbVa,
    #[serde(rename = "doku_danamon_va")]
    DanamonVa,
    #[serde(rename = "doku_mandiri_va")]
    MandiriVa,
    #[serde(rename = "econtext_seven_eleven")]
    SevenEleven,
    #[serde(rename = "econtext_stores")]
    Lawson,
}

#[derive(
    Clone,
    Debug,
    Eq,
    PartialEq,
    serde::Deserialize,
    serde::Serialize,
    strum::Display,
    strum::EnumString,
)]
#[strum(serialize_all = "PascalCase")]
#[serde(rename_all = "PascalCase")]
pub enum AdyenSplitType {
    /// Books split amount to the specified account.
    BalanceAccount,
    /// The aggregated amount of the interchange and scheme fees.
    AcquiringFees,
    /// The aggregated amount of all transaction fees.
    PaymentFee,
    /// The aggregated amount of Adyen's commission and markup fees.
    AdyenFees,
    ///  The transaction fees due to Adyen under blended rates.
    AdyenCommission,
    /// The transaction fees due to Adyen under Interchange ++ pricing.
    AdyenMarkup,
    ///  The fees paid to the issuer for each payment made with the card network.
    Interchange,
    ///  The fees paid to the card scheme for using their network.
    SchemeFee,
    /// Your platform's commission on the payment (specified in amount), booked to your liable balance account.
    Commission,
    /// Allows you and your users to top up balance accounts using direct debit, card payments, or other payment methods.
    TopUp,
    /// The value-added tax charged on the payment, booked to your platforms liable balance account.
    Vat,
}

#[serde_with::skip_serializing_none]
#[derive(Debug, Serialize)]
#[serde(rename_all = "camelCase")]
pub struct AdyenPaymentRequest {
    amount: Amount,
    merchant_account: Secret<String>,
    payment_method: PaymentMethod,
    mpi_data: Option<AdyenMpiData>,
    reference: String,
    return_url: String,
    browser_info: Option<AdyenBrowserInfo>,
    shopper_interaction: AdyenShopperInteraction,
    recurring_processing_model: Option<AdyenRecurringModel>,
    additional_data: Option<AdditionalData>,
    shopper_reference: Option<String>,
    store_payment_method: Option<bool>,
    shopper_name: Option<ShopperName>,
    #[serde(rename = "shopperIP")]
    shopper_ip: Option<Secret<String, hyperswitch_common_utils::pii::IpAddress>>,
    shopper_locale: Option<String>,
    shopper_email: Option<hyperswitch_common_utils::pii::Email>,
    shopper_statement: Option<String>,
    social_security_number: Option<Secret<String>>,
    telephone_number: Option<Secret<String>>,
    billing_address: Option<Address>,
    delivery_address: Option<Address>,
    country_code: Option<enums::CountryAlpha2>,
    line_items: Option<Vec<LineItem>>,
    channel: Option<Channel>,
    merchant_order_reference: Option<String>,
    splits: Option<Vec<AdyenSplitData>>,
    store: Option<String>,
    device_fingerprint: Option<Secret<String>>,
}

#[derive(Debug, Serialize)]
pub struct AdyenRouterData<T> {
    pub amount: MinorUnit,
    pub router_data: T,
}

impl<T> TryFrom<(MinorUnit, T)> for AdyenRouterData<T> {
    type Error = hyperswitch_interfaces::errors::ConnectorError;
    fn try_from((amount, item): (MinorUnit, T)) -> Result<Self, Self::Error> {
        Ok(Self {
            amount,
            router_data: item,
        })
    }
}

fn get_amount_data(
    item: &AdyenRouterData<
        &RouterDataV2<Authorize, PaymentFlowData, PaymentsAuthorizeData, PaymentsResponseData>,
    >,
) -> Amount {
    Amount {
        currency: item.router_data.request.currency,
        value: item.amount.to_owned(),
    }
}

pub struct AdyenAuthType {
    pub(super) api_key: Secret<String>,
    pub(super) merchant_account: Secret<String>,
    #[allow(dead_code)]
    pub(super) review_key: Option<Secret<String>>,
}

impl TryFrom<&ConnectorAuthType> for AdyenAuthType {
    type Error = hyperswitch_interfaces::errors::ConnectorError;
    fn try_from(auth_type: &ConnectorAuthType) -> Result<Self, Self::Error> {
        match auth_type {
            ConnectorAuthType::BodyKey { api_key, key1 } => Ok(Self {
                api_key: api_key.to_owned(),
                merchant_account: key1.to_owned(),
                review_key: None,
            }),
            ConnectorAuthType::SignatureKey {
                api_key,
                key1,
                api_secret,
            } => Ok(Self {
                api_key: api_key.to_owned(),
                merchant_account: key1.to_owned(),
                review_key: Some(api_secret.to_owned()),
            }),
            _ => Err(hyperswitch_interfaces::errors::ConnectorError::FailedToObtainAuthType),
        }
    }
}

impl TryFrom<(&Card, Option<Secret<String>>)> for AdyenPaymentMethod {
    type Error = hyperswitch_interfaces::errors::ConnectorError;
    fn try_from(
        (card, card_holder_name): (&Card, Option<Secret<String>>),
    ) -> Result<Self, Self::Error> {
        let adyen_card = AdyenCard {
            number: card.card_number.clone(),
            expiry_month: card.card_exp_month.clone(),
            expiry_year: card.card_exp_year.clone(),
            cvc: Some(card.card_cvc.clone()),
            holder_name: card_holder_name,
            brand: Some(CardBrand::Visa),
            network_payment_reference: None,
        };
        Ok(AdyenPaymentMethod::AdyenCard(Box::new(adyen_card)))
    }
}

impl
    TryFrom<(
        &AdyenRouterData<
            &RouterDataV2<Authorize, PaymentFlowData, PaymentsAuthorizeData, PaymentsResponseData>,
        >,
        &Card,
    )> for AdyenPaymentRequest
{
    type Error = Error;
    fn try_from(
        value: (
            &AdyenRouterData<
                &RouterDataV2<
                    Authorize,
                    PaymentFlowData,
                    PaymentsAuthorizeData,
                    PaymentsResponseData,
                >,
            >,
            &Card,
        ),
    ) -> Result<Self, Self::Error> {
        let (item, card_data) = value;
        let amount = get_amount_data(item);
        let auth_type = AdyenAuthType::try_from(&item.router_data.connector_auth_type)?;
        let shopper_interaction = AdyenShopperInteraction::from(item.router_data);
        let shopper_reference = build_shopper_reference(
            &item.router_data.customer_id,
            item.router_data.merchant_id.clone(),
        );
        let (recurring_processing_model, store_payment_method, _) =
            get_recurring_processing_model(item.router_data)?;

        let return_url = item
            .router_data
            .request
            .router_return_url
            .clone()
            .ok_or_else(Box::new(move || {
                errors::ConnectorError::MissingRequiredField {
                    field_name: "return_url",
                }
            }))?;

        let billing_address = get_address_info(
            item.router_data
                .resource_common_data
                .address
                .get_payment_billing(),
        )
        .and_then(Result::ok);

        let card_holder_name = item.router_data.request.customer_name.clone();

        let additional_data = get_additional_data(item.router_data);

        let payment_method = PaymentMethod::AdyenPaymentMethod(Box::new(
            AdyenPaymentMethod::try_from((card_data, card_holder_name))?,
        ));

        Ok(AdyenPaymentRequest {
            amount,
            merchant_account: auth_type.merchant_account,
            payment_method,
            reference: item.router_data.connector_request_reference_id.clone(),
            return_url,
            shopper_interaction,
            recurring_processing_model,
            browser_info: None,
            additional_data,
            mpi_data: None,
            telephone_number: None,
            shopper_name: None,
            shopper_email: None,
            shopper_locale: None,
            social_security_number: None,
            billing_address,
            delivery_address: None,
            country_code: None,
            line_items: None,
            shopper_reference,
            store_payment_method,
            channel: None,
            shopper_statement: item.router_data.request.statement_descriptor.clone(),
            shopper_ip: None,
            merchant_order_reference: item.router_data.request.merchant_order_reference_id.clone(),
            store: None,
            splits: None,
            device_fingerprint: None,
        })
    }
}

impl
    TryFrom<
        &AdyenRouterData<
            &RouterDataV2<Authorize, PaymentFlowData, PaymentsAuthorizeData, PaymentsResponseData>,
        >,
    > for AdyenPaymentRequest
{
    type Error = Error;
    fn try_from(
        item: &AdyenRouterData<
            &RouterDataV2<Authorize, PaymentFlowData, PaymentsAuthorizeData, PaymentsResponseData>,
        >,
    ) -> Result<Self, Self::Error> {
        match item
            .router_data
            .request
            .mandate_id
            .to_owned()
            .and_then(|mandate_ids| mandate_ids.mandate_reference_id)
        {
            Some(_mandate_ref) => Err(
                hyperswitch_interfaces::errors::ConnectorError::NotImplemented(
                    "payment_method".into(),
                ),
            )?,
            None => match item.router_data.request.payment_method_data {
                PaymentMethodData::Card(ref card) => AdyenPaymentRequest::try_from((item, card)),
                PaymentMethodData::Wallet(_)
                | PaymentMethodData::PayLater(_)
                | PaymentMethodData::BankRedirect(_)
                | PaymentMethodData::BankDebit(_)
                | PaymentMethodData::BankTransfer(_)
                | PaymentMethodData::CardRedirect(_)
                | PaymentMethodData::Voucher(_)
                | PaymentMethodData::GiftCard(_)
                | PaymentMethodData::Crypto(_)
                | PaymentMethodData::MandatePayment
                | PaymentMethodData::Reward
                | PaymentMethodData::RealTimePayment(_)
                | PaymentMethodData::Upi(_)
                | PaymentMethodData::OpenBanking(_)
                | PaymentMethodData::CardToken(_) => Err(
                    hyperswitch_interfaces::errors::ConnectorError::NotImplemented(
                        "payment method".into(),
                    ),
                )?,
            },
        }
    }
}

pub struct ResponseRouterData<Flow, R, Request, Response> {
    pub response: R,
    pub data: RouterData<Flow, Request, Response>,
    pub http_code: u16,
}

#[derive(Debug, Clone, Deserialize, Serialize)]
#[serde(untagged)]
pub enum AdyenPaymentResponse {
    Response(Box<AdyenResponse>),
    RedirectionResponse(Box<RedirectionResponse>),
}

#[derive(Debug, Clone, Serialize, Deserialize)]
#[serde(rename_all = "camelCase")]
pub struct AdyenResponse {
    psp_reference: String,
    result_code: AdyenStatus,
    amount: Option<Amount>,
    merchant_reference: String,
    refusal_reason: Option<String>,
    refusal_reason_code: Option<String>,
    additional_data: Option<AdditionalData>,
    splits: Option<Vec<AdyenSplitData>>,
    store: Option<String>,
}

#[derive(Debug, Clone, Deserialize, Serialize)]
#[serde(rename_all = "camelCase")]
pub struct RedirectionResponse {
    result_code: AdyenStatus,
    action: AdyenRedirectAction,
    refusal_reason: Option<String>,
    refusal_reason_code: Option<String>,
    psp_reference: Option<String>,
    merchant_reference: Option<String>,
    store: Option<String>,
    splits: Option<Vec<AdyenSplitData>>,
    additional_data: Option<AdditionalData>,
}

#[derive(Debug, Clone, Serialize, Deserialize)]
#[serde(rename_all = "camelCase")]
pub struct AdyenRedirectAction {
    payment_method_type: PaymentType,
    url: Option<Url>,
    method: Option<hyperswitch_common_utils::request::Method>,
    #[serde(rename = "type")]
    type_of_response: ActionType,
    data: Option<std::collections::HashMap<String, String>>,
    payment_data: Option<String>,
}

#[derive(Debug, Clone, Serialize, Deserialize)]
#[serde(rename_all = "lowercase")]
pub enum ActionType {
    Redirect,
    Await,
    #[serde(rename = "qrCode")]
    QrCode,
    Voucher,
}

#[derive(Debug, Clone, Serialize, Deserialize)]
pub enum AdyenStatus {
    AuthenticationFinished,
    AuthenticationNotRequired,
    Authorised,
    Cancelled,
    ChallengeShopper,
    Error,
    Pending,
    Received,
    RedirectShopper,
    Refused,
    PresentToShopper,
}

#[derive(Default, Debug, Serialize, Deserialize)]
#[serde(rename_all = "snake_case")]
pub enum CaptureMethod {
    /// Post the payment authorization, the capture will be executed on the full amount immediately
    #[default]
    Automatic,
    /// The capture will happen only if the merchant triggers a Capture API request
    Manual,
    /// The capture will happen only if the merchant triggers a Capture API request
    ManualMultiple,
    /// The capture can be scheduled to automatically get triggered at a specific date & time
    Scheduled,
    /// Handles separate auth and capture sequentially; same as `Automatic` for most connectors.
    SequentialAutomatic,
}

#[derive(Debug, Serialize, Deserialize)]
#[serde(rename_all = "snake_case")]
pub enum PaymentMethodType {
    Credit,
}

pub trait ForeignTryFrom<F>: Sized {
    type Error;

    fn foreign_try_from(from: F) -> Result<Self, Self::Error>;
}

fn get_adyen_payment_status(
    is_manual_capture: bool,
    adyen_status: AdyenStatus,
    _pmt: Option<hyperswitch_api_models::enums::PaymentMethodType>,
) -> AttemptStatus {
    match adyen_status {
        AdyenStatus::AuthenticationFinished => AttemptStatus::AuthenticationSuccessful,
        AdyenStatus::AuthenticationNotRequired | AdyenStatus::Received => AttemptStatus::Pending,
        AdyenStatus::Authorised => match is_manual_capture {
            true => AttemptStatus::Authorized,
            // In case of Automatic capture Authorized is the final status of the payment
            false => AttemptStatus::Charged,
        },
        AdyenStatus::Cancelled => AttemptStatus::Voided,
        AdyenStatus::ChallengeShopper
        | AdyenStatus::RedirectShopper
        | AdyenStatus::PresentToShopper => AttemptStatus::AuthenticationPending,
        AdyenStatus::Error | AdyenStatus::Refused => AttemptStatus::Failure,
        AdyenStatus::Pending => AttemptStatus::Pending,
    }
}

impl<F, Req>
    ForeignTryFrom<(
        AdyenPaymentResponse,
        RouterDataV2<F, PaymentFlowData, Req, PaymentsResponseData>,
        u16,
        Option<hyperswitch_api_models::enums::CaptureMethod>,
        bool,
        Option<hyperswitch_api_models::enums::PaymentMethodType>,
    )> for RouterDataV2<F, PaymentFlowData, Req, PaymentsResponseData>
{
    type Error = Error;
    fn foreign_try_from(
        (response, data, http_code, _capture_method, _is_multiple_capture_psync_flow, pmt): (
            AdyenPaymentResponse,
            RouterDataV2<F, PaymentFlowData, Req, PaymentsResponseData>,
            u16,
            Option<hyperswitch_api_models::enums::CaptureMethod>,
            bool,
            Option<hyperswitch_api_models::enums::PaymentMethodType>,
        ),
    ) -> Result<Self, Self::Error> {
        let is_manual_capture = false;
<<<<<<< HEAD
        let (status, error, payment_response_data) = match response {
            AdyenPaymentResponse::Response(response) => {
                get_adyen_response(*response, is_manual_capture, http_code, pmt)?
            }
            AdyenPaymentResponse::RedirectionResponse(response) => {
                get_redirection_response(*response, is_manual_capture, http_code, pmt)?
            }
=======
        let status = get_adyen_payment_status(is_manual_capture, response.result_code, pmt);
        let payment_response_data = PaymentsResponseData::TransactionResponse {
            resource_id: ResponseId::ConnectorTransactionId(response.psp_reference.clone()),
            redirection_data: Box::new(None),
            connector_metadata: None,
            network_txn_id: None,
            connector_response_reference_id: Some(response.merchant_reference),
            incremental_authorization_allowed: None,
        };
        let error = if response.refusal_reason.is_some() || response.refusal_reason_code.is_some() {
            Some(hyperswitch_domain_models::router_data::ErrorResponse {
                code: response
                    .refusal_reason_code
                    .unwrap_or_else(|| "NO_ERROR_CODE".to_string()),
                message: response
                    .refusal_reason
                    .clone()
                    .unwrap_or_else(|| "NO_ERROR_MESSAGE".to_string()),
                reason: response.refusal_reason,
                status_code: http_code,
                attempt_status: None,
                connector_transaction_id: Some(response.psp_reference.clone()),
            })
        } else {
            None
>>>>>>> 0110d847
        };

        Ok(Self {
            response: error.map_or_else(|| Ok(payment_response_data), Err),
            resource_common_data: PaymentFlowData {
                status,
                ..data.resource_common_data
            },
            ..data
        })
    }
}

pub fn get_adyen_response(
    response: AdyenResponse,
    is_capture_manual: bool,
    status_code: u16,
    pmt: Option<hyperswitch_common_enums::enums::PaymentMethodType>,
) -> CustomResult<
    (
        hyperswitch_common_enums::enums::AttemptStatus,
        Option<hyperswitch_domain_models::router_data::ErrorResponse>,
        PaymentsResponseData,
    ),
    hyperswitch_interfaces::errors::ConnectorError,
> {
    let status = get_adyen_payment_status(is_capture_manual, response.result_code, pmt);
    let error = if response.refusal_reason.is_some()
        || response.refusal_reason_code.is_some()
        || status == hyperswitch_common_enums::enums::AttemptStatus::Failure
    {
        Some(hyperswitch_domain_models::router_data::ErrorResponse {
            code: response
                .refusal_reason_code
                .unwrap_or_else(|| NO_ERROR_CODE.to_string()),
            message: response
                .refusal_reason
                .clone()
                .unwrap_or_else(|| hyperswitch_interfaces::consts::NO_ERROR_MESSAGE.to_string()),
            reason: response.refusal_reason,
            status_code,
            attempt_status: None,
            connector_transaction_id: Some(response.psp_reference.clone()),
        })
    } else {
        None
    };
    let mandate_reference = response
        .additional_data
        .as_ref()
        .and_then(|data| data.recurring_detail_reference.to_owned())
        .map(|mandate_id| MandateReference {
            connector_mandate_id: Some(mandate_id.expose()),
            payment_method_id: None,
        });
    let network_txn_id = response.additional_data.and_then(|additional_data| {
        additional_data
            .network_tx_reference
            .map(|network_tx_id| network_tx_id.expose())
    });

    let payments_response_data = PaymentsResponseData::TransactionResponse {
        resource_id: ResponseId::ConnectorTransactionId(response.psp_reference),
        redirection_data: None,
        mandate_reference: mandate_reference,
        connector_metadata: None,
        network_txn_id,
        connector_response_reference_id: Some(response.merchant_reference),
        incremental_authorization_allowed: None,
        charge_id: None,
    };
    Ok((status, error, payments_response_data))
}

pub fn get_redirection_response(
    response: RedirectionResponse,
    is_manual_capture: bool,
    status_code: u16,
    pmt: Option<hyperswitch_common_enums::enums::PaymentMethodType>,
) -> CustomResult<
    (
        hyperswitch_common_enums::enums::AttemptStatus,
        Option<ErrorResponse>,
        PaymentsResponseData,
    ),
    hyperswitch_interfaces::errors::ConnectorError,
> {
    let status = get_adyen_payment_status(is_manual_capture, response.result_code.clone(), pmt);
    let error = if response.refusal_reason.is_some()
        || response.refusal_reason_code.is_some()
        || status == hyperswitch_common_enums::enums::AttemptStatus::Failure
    {
        Some(ErrorResponse {
            code: response
                .refusal_reason_code
                .clone()
                .unwrap_or_else(|| NO_ERROR_CODE.to_string()),
            message: response
                .refusal_reason
                .clone()
                .unwrap_or_else(|| NO_ERROR_MESSAGE.to_string()),
            reason: response.refusal_reason.to_owned(),
            status_code,
            attempt_status: None,
            connector_transaction_id: response.psp_reference.clone(),
        })
    } else {
        None
    };

    let redirection_data = response.action.url.clone().map(|url| {
        let form_fields = response.action.data.clone().unwrap_or_else(|| {
            std::collections::HashMap::from_iter(
                url.query_pairs()
                    .map(|(key, value)| (key.to_string(), value.to_string())),
            )
        });
        RedirectForm::Form {
            endpoint: url.to_string(),
            method: response.action.method.unwrap_or(Method::Get),
            form_fields,
        }
    });

    let connector_metadata = get_wait_screen_metadata(&response)?;

    let payments_response_data = PaymentsResponseData::TransactionResponse {
        resource_id: match response.psp_reference.as_ref() {
            Some(psp) => ResponseId::ConnectorTransactionId(psp.to_string()),
            None => ResponseId::NoResponseId,
        },
        redirection_data: redirection_data,
        mandate_reference: None,
        connector_metadata,
        network_txn_id: None,
        connector_response_reference_id: response
            .merchant_reference
            .clone()
            .or(response.psp_reference),
        incremental_authorization_allowed: None,
        charge_id: None,
    };
    Ok((status, error, payments_response_data))
}

#[derive(Debug, Clone, Serialize, Deserialize)]
pub struct WaitScreenData {
    display_from_timestamp: i128,
    display_to_timestamp: Option<i128>,
}

pub fn get_wait_screen_metadata(
    next_action: &RedirectionResponse,
) -> CustomResult<Option<serde_json::Value>, hyperswitch_interfaces::errors::ConnectorError> {
    match next_action.action.payment_method_type {
        PaymentType::Blik => {
            let current_time = OffsetDateTime::now_utc().unix_timestamp_nanos();
            Ok(Some(serde_json::json!(WaitScreenData {
                display_from_timestamp: current_time,
                display_to_timestamp: Some(current_time + Duration::minutes(1).whole_nanoseconds())
            })))
        }
        PaymentType::Mbway => {
            let current_time = OffsetDateTime::now_utc().unix_timestamp_nanos();
            Ok(Some(serde_json::json!(WaitScreenData {
                display_from_timestamp: current_time,
                display_to_timestamp: None
            })))
        }
        PaymentType::Affirm
        | PaymentType::Oxxo
        | PaymentType::Afterpaytouch
        | PaymentType::Alipay
        | PaymentType::AlipayHk
        | PaymentType::Alfamart
        | PaymentType::Alma
        | PaymentType::Applepay
        | PaymentType::Bizum
        | PaymentType::Atome
        | PaymentType::BoletoBancario
        | PaymentType::ClearPay
        | PaymentType::Dana
        | PaymentType::Eps
        | PaymentType::Gcash
        | PaymentType::Googlepay
        | PaymentType::GoPay
        | PaymentType::Ideal
        | PaymentType::Indomaret
        | PaymentType::Klarna
        | PaymentType::Kakaopay
        | PaymentType::MobilePay
        | PaymentType::Momo
        | PaymentType::MomoAtm
        | PaymentType::OnlineBankingCzechRepublic
        | PaymentType::OnlineBankingFinland
        | PaymentType::OnlineBankingPoland
        | PaymentType::OnlineBankingSlovakia
        | PaymentType::OnlineBankingFpx
        | PaymentType::OnlineBankingThailand
        | PaymentType::OpenBankingUK
        | PaymentType::PayBright
        | PaymentType::Paypal
        | PaymentType::Scheme
        | PaymentType::NetworkToken
        | PaymentType::Trustly
        | PaymentType::TouchNGo
        | PaymentType::Walley
        | PaymentType::WeChatPayWeb
        | PaymentType::AchDirectDebit
        | PaymentType::SepaDirectDebit
        | PaymentType::BacsDirectDebit
        | PaymentType::Samsungpay
        | PaymentType::Twint
        | PaymentType::Vipps
        | PaymentType::Swish
        | PaymentType::Knet
        | PaymentType::Benefit
        | PaymentType::PermataBankTransfer
        | PaymentType::BcaBankTransfer
        | PaymentType::BniVa
        | PaymentType::BriVa
        | PaymentType::CimbVa
        | PaymentType::DanamonVa
        | PaymentType::Giftcard
        | PaymentType::MandiriVa
        | PaymentType::PaySafeCard
        | PaymentType::SevenEleven
        | PaymentType::Lawson => Ok(None),
    }
}

#[derive(Debug, Default, Serialize, Deserialize)]
#[serde(rename_all = "camelCase")]
pub struct AdyenErrorResponse {
    pub status: i32,
    pub error_code: String,
    pub message: String,
    pub error_type: String,
    pub psp_reference: Option<String>,
}

fn build_shopper_reference(
    customer_id: &Option<hyperswitch_common_utils::id_type::CustomerId>,
    merchant_id: hyperswitch_common_utils::id_type::MerchantId,
) -> Option<String> {
    customer_id.clone().map(|c_id| {
        format!(
            "{}_{}",
            merchant_id.get_string_repr(),
            c_id.get_string_repr()
        )
    })
}

type RecurringDetails = (Option<AdyenRecurringModel>, Option<bool>, Option<String>);

fn get_recurring_processing_model(
    item: &RouterDataV2<Authorize, PaymentFlowData, PaymentsAuthorizeData, PaymentsResponseData>,
) -> Result<RecurringDetails, Error> {
    let customer_id = item
        .request
        .customer_id
        .clone()
        .ok_or_else(Box::new(move || {
            errors::ConnectorError::MissingRequiredField {
                field_name: "customer_id",
            }
        }))?;

    match (item.request.setup_future_usage, item.request.off_session) {
        (Some(hyperswitch_common_enums::enums::FutureUsage::OffSession), _) => {
            let shopper_reference = format!(
                "{}_{}",
                item.merchant_id.get_string_repr(),
                customer_id.get_string_repr()
            );
            let store_payment_method = is_mandate_payment(item);
            Ok((
                Some(AdyenRecurringModel::UnscheduledCardOnFile),
                Some(store_payment_method),
                Some(shopper_reference),
            ))
        }
        (_, Some(true)) => Ok((
            Some(AdyenRecurringModel::UnscheduledCardOnFile),
            None,
            Some(format!(
                "{}_{}",
                item.merchant_id.get_string_repr(),
                customer_id.get_string_repr()
            )),
        )),
        _ => Ok((None, None, None)),
    }
}

fn is_mandate_payment(
    item: &RouterDataV2<Authorize, PaymentFlowData, PaymentsAuthorizeData, PaymentsResponseData>,
) -> bool {
    ((item.request.customer_acceptance.is_some() || item.request.setup_mandate_details.is_some())
        && (item.request.setup_future_usage
            == Some(hyperswitch_common_enums::enums::FutureUsage::OffSession)))
        || item
            .request
            .mandate_id
            .as_ref()
            .and_then(|mandate_ids| mandate_ids.mandate_reference_id.as_ref())
            .is_some()
}

pub fn get_address_info(
    address: Option<&hyperswitch_api_models::payments::Address>,
) -> Option<Result<Address, error_stack::Report<hyperswitch_interfaces::errors::ConnectorError>>> {
    address.and_then(|add| {
        add.address.as_ref().map(
            |a| -> Result<
                Address,
                error_stack::Report<hyperswitch_interfaces::errors::ConnectorError>,
            > {
                Ok(Address {
                    city: a.city.clone().unwrap(),
                    country: a.country.unwrap(),
                    house_number_or_name: a.line1.clone().unwrap(),
                    postal_code: a.zip.clone().unwrap(),
                    state_or_province: a.state.clone(),
                    street: a.line2.clone(),
                })
            },
        )
    })
}

fn get_additional_data(
    item: &RouterDataV2<Authorize, PaymentFlowData, PaymentsAuthorizeData, PaymentsResponseData>,
) -> Option<AdditionalData> {
    let (authorisation_type, manual_capture) = match item.request.capture_method {
        Some(hyperswitch_common_enums::enums::CaptureMethod::Manual)
        | Some(enums::CaptureMethod::ManualMultiple) => {
            (Some(AuthType::PreAuth), Some("true".to_string()))
        }
        _ => (None, None),
    };
    let riskdata = item.request.metadata.clone().and_then(get_risk_data);

    let execute_three_d = if matches!(
        item.resource_common_data.auth_type,
        hyperswitch_common_enums::enums::AuthenticationType::ThreeDs
    ) {
        Some("true".to_string())
    } else {
        None
    };

    if authorisation_type.is_none()
        && manual_capture.is_none()
        && execute_three_d.is_none()
        && riskdata.is_none()
    {
        //without this if-condition when the above 3 values are None, additionalData will be serialized to JSON like this -> additionalData: {}
        //returning None, ensures that additionalData key will not be present in the serialized JSON
        None
    } else {
        Some(AdditionalData {
            authorisation_type,
            manual_capture,
            execute_three_d,
            network_tx_reference: None,
            recurring_detail_reference: None,
            recurring_shopper_reference: None,
            recurring_processing_model: None,
            riskdata,
            ..AdditionalData::default()
        })
    }
}

pub fn get_risk_data(metadata: serde_json::Value) -> Option<RiskData> {
    let item_i_d = get_str("riskdata.basket.item1.itemID", &metadata);
    let product_title = get_str("riskdata.basket.item1.productTitle", &metadata);
    let amount_per_item = get_str("riskdata.basket.item1.amountPerItem", &metadata);
    let currency = get_str("riskdata.basket.item1.currency", &metadata);
    let upc = get_str("riskdata.basket.item1.upc", &metadata);
    let brand = get_str("riskdata.basket.item1.brand", &metadata);
    let manufacturer = get_str("riskdata.basket.item1.manufacturer", &metadata);
    let category = get_str("riskdata.basket.item1.category", &metadata);
    let quantity = get_str("riskdata.basket.item1.quantity", &metadata);
    let color = get_str("riskdata.basket.item1.color", &metadata);
    let size = get_str("riskdata.basket.item1.size", &metadata);

    let device_country = get_str("riskdata.deviceCountry", &metadata);
    let house_numberor_name = get_str("riskdata.houseNumberorName", &metadata);
    let account_creation_date = get_str("riskdata.accountCreationDate", &metadata);
    let affiliate_channel = get_str("riskdata.affiliateChannel", &metadata);
    let avg_order_value = get_str("riskdata.avgOrderValue", &metadata);
    let delivery_method = get_str("riskdata.deliveryMethod", &metadata);
    let email_name = get_str("riskdata.emailName", &metadata);
    let email_domain = get_str("riskdata.emailDomain", &metadata);
    let last_order_date = get_str("riskdata.lastOrderDate", &metadata);
    let merchant_reference = get_str("riskdata.merchantReference", &metadata);
    let payment_method = get_str("riskdata.paymentMethod", &metadata);
    let promotion_name = get_str("riskdata.promotionName", &metadata);
    let secondary_phone_number = get_str("riskdata.secondaryPhoneNumber", &metadata);
    let timefrom_loginto_order = get_str("riskdata.timefromLogintoOrder", &metadata);
    let total_session_time = get_str("riskdata.totalSessionTime", &metadata);
    let total_authorized_amount_in_last30_days =
        get_str("riskdata.totalAuthorizedAmountInLast30Days", &metadata);
    let total_order_quantity = get_str("riskdata.totalOrderQuantity", &metadata);
    let total_lifetime_value = get_str("riskdata.totalLifetimeValue", &metadata);
    let visits_month = get_str("riskdata.visitsMonth", &metadata);
    let visits_week = get_str("riskdata.visitsWeek", &metadata);
    let visits_year = get_str("riskdata.visitsYear", &metadata);
    let ship_to_name = get_str("riskdata.shipToName", &metadata);
    let first8charactersof_address_line1_zip =
        get_str("riskdata.first8charactersofAddressLine1Zip", &metadata);
    let affiliate_order = get_bool("riskdata.affiliateOrder", &metadata);

    Some(RiskData {
        item_i_d,
        product_title,
        amount_per_item,
        currency,
        upc,
        brand,
        manufacturer,
        category,
        quantity,
        color,
        size,
        device_country,
        house_numberor_name,
        account_creation_date,
        affiliate_channel,
        avg_order_value,
        delivery_method,
        email_name,
        email_domain,
        last_order_date,
        merchant_reference,
        payment_method,
        promotion_name,
        secondary_phone_number,
        timefrom_loginto_order,
        total_session_time,
        total_authorized_amount_in_last30_days,
        total_order_quantity,
        total_lifetime_value,
        visits_month,
        visits_week,
        visits_year,
        ship_to_name,
        first8charactersof_address_line1_zip,
        affiliate_order,
    })
}

fn get_str(key: &str, riskdata: &serde_json::Value) -> Option<String> {
    riskdata
        .get(key)
        .and_then(|v| v.as_str())
        .map(|s| s.to_string())
}

fn get_bool(key: &str, riskdata: &serde_json::Value) -> Option<bool> {
    riskdata.get(key).and_then(|v| v.as_bool())
}

#[derive(Debug, Serialize, Deserialize, Eq, PartialEq)]
pub struct AdyenRedirectRequest {
    pub details: AdyenRedirectRequestTypes,
}

#[derive(Debug, Clone, Serialize, serde::Deserialize, Eq, PartialEq)]
#[serde(untagged)]
pub enum AdyenRedirectRequestTypes {
    AdyenRedirection(AdyenRedirection),
    AdyenThreeDS(AdyenThreeDS),
    AdyenRefusal(AdyenRefusal),
}

#[derive(Debug, Clone, Serialize, serde::Deserialize, Eq, PartialEq)]
#[serde(rename_all = "camelCase")]
pub struct AdyenRedirection {
    pub redirect_result: String,
    #[serde(rename = "type")]
    pub type_of_redirection_result: Option<String>,
    pub result_code: Option<String>,
}

#[derive(Debug, Clone, Serialize, serde::Deserialize, Eq, PartialEq)]
#[serde(rename_all = "camelCase")]
pub struct AdyenThreeDS {
    #[serde(rename = "threeDSResult")]
    pub three_ds_result: String,
    #[serde(rename = "type")]
    pub type_of_redirection_result: Option<String>,
    pub result_code: Option<String>,
}

#[derive(Debug, Clone, Serialize, serde::Deserialize, Eq, PartialEq)]
#[serde(rename_all = "camelCase")]
pub struct AdyenRefusal {
    pub payload: String,
    #[serde(rename = "type")]
    pub type_of_redirection_result: Option<String>,
    pub result_code: Option<String>,
}<|MERGE_RESOLUTION|>--- conflicted
+++ resolved
@@ -8,17 +8,10 @@
 
 use hyperswitch_domain_models::{
     payment_method_data::{Card, PaymentMethodData},
-<<<<<<< HEAD
     router_data::{ConnectorAuthType, ErrorResponse, RouterData},
-    router_data_v2::{PaymentFlowData, RouterDataV2},
-    router_flow_types::Authorize,
-    router_request_types::{PaymentsAuthorizeData, ResponseId},
-    router_response_types::{MandateReference, PaymentsResponseData, RedirectForm},
-=======
-    router_data::{ConnectorAuthType, RouterData},
     router_data_v2::RouterDataV2,
     router_request_types::ResponseId,
->>>>>>> 0110d847
+    router_response_types::{MandateReference, RedirectForm},
 };
 use hyperswitch_interfaces::{
     consts::{NO_ERROR_CODE, NO_ERROR_MESSAGE},
@@ -521,17 +514,17 @@
     }
 }
 
-impl TryFrom<(&Card, Option<Secret<String>>)> for AdyenPaymentMethod {
+impl TryFrom<(&Card, Option<String>)> for AdyenPaymentMethod {
     type Error = hyperswitch_interfaces::errors::ConnectorError;
     fn try_from(
-        (card, card_holder_name): (&Card, Option<Secret<String>>),
+        (card, card_holder_name): (&Card, Option<String>),
     ) -> Result<Self, Self::Error> {
         let adyen_card = AdyenCard {
             number: card.card_number.clone(),
             expiry_month: card.card_exp_month.clone(),
             expiry_year: card.card_exp_year.clone(),
             cvc: Some(card.card_cvc.clone()),
-            holder_name: card_holder_name,
+            holder_name: card_holder_name.map(Secret::new),
             brand: Some(CardBrand::Visa),
             network_payment_reference: None,
         };
@@ -833,7 +826,6 @@
         ),
     ) -> Result<Self, Self::Error> {
         let is_manual_capture = false;
-<<<<<<< HEAD
         let (status, error, payment_response_data) = match response {
             AdyenPaymentResponse::Response(response) => {
                 get_adyen_response(*response, is_manual_capture, http_code, pmt)?
@@ -841,33 +833,6 @@
             AdyenPaymentResponse::RedirectionResponse(response) => {
                 get_redirection_response(*response, is_manual_capture, http_code, pmt)?
             }
-=======
-        let status = get_adyen_payment_status(is_manual_capture, response.result_code, pmt);
-        let payment_response_data = PaymentsResponseData::TransactionResponse {
-            resource_id: ResponseId::ConnectorTransactionId(response.psp_reference.clone()),
-            redirection_data: Box::new(None),
-            connector_metadata: None,
-            network_txn_id: None,
-            connector_response_reference_id: Some(response.merchant_reference),
-            incremental_authorization_allowed: None,
-        };
-        let error = if response.refusal_reason.is_some() || response.refusal_reason_code.is_some() {
-            Some(hyperswitch_domain_models::router_data::ErrorResponse {
-                code: response
-                    .refusal_reason_code
-                    .unwrap_or_else(|| "NO_ERROR_CODE".to_string()),
-                message: response
-                    .refusal_reason
-                    .clone()
-                    .unwrap_or_else(|| "NO_ERROR_MESSAGE".to_string()),
-                reason: response.refusal_reason,
-                status_code: http_code,
-                attempt_status: None,
-                connector_transaction_id: Some(response.psp_reference.clone()),
-            })
-        } else {
-            None
->>>>>>> 0110d847
         };
 
         Ok(Self {
@@ -915,7 +880,7 @@
     } else {
         None
     };
-    let mandate_reference = response
+    let _mandate_reference = response
         .additional_data
         .as_ref()
         .and_then(|data| data.recurring_detail_reference.to_owned())
@@ -931,13 +896,11 @@
 
     let payments_response_data = PaymentsResponseData::TransactionResponse {
         resource_id: ResponseId::ConnectorTransactionId(response.psp_reference),
-        redirection_data: None,
-        mandate_reference: mandate_reference,
+        redirection_data: Box::new(None),
         connector_metadata: None,
         network_txn_id,
         connector_response_reference_id: Some(response.merchant_reference),
         incremental_authorization_allowed: None,
-        charge_id: None,
     };
     Ok((status, error, payments_response_data))
 }
@@ -999,8 +962,7 @@
             Some(psp) => ResponseId::ConnectorTransactionId(psp.to_string()),
             None => ResponseId::NoResponseId,
         },
-        redirection_data: redirection_data,
-        mandate_reference: None,
+        redirection_data: Box::new(redirection_data),
         connector_metadata,
         network_txn_id: None,
         connector_response_reference_id: response
@@ -1008,7 +970,6 @@
             .clone()
             .or(response.psp_reference),
         incremental_authorization_allowed: None,
-        charge_id: None,
     };
     Ok((status, error, payments_response_data))
 }
@@ -1167,9 +1128,8 @@
 fn is_mandate_payment(
     item: &RouterDataV2<Authorize, PaymentFlowData, PaymentsAuthorizeData, PaymentsResponseData>,
 ) -> bool {
-    ((item.request.customer_acceptance.is_some() || item.request.setup_mandate_details.is_some())
-        && (item.request.setup_future_usage
-            == Some(hyperswitch_common_enums::enums::FutureUsage::OffSession)))
+    (item.request.setup_future_usage
+            == Some(hyperswitch_common_enums::enums::FutureUsage::OffSession))
         || item
             .request
             .mandate_id
