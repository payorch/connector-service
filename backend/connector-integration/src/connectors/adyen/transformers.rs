use domain_types::{
    connector_flow::{Authorize, Capture, Refund, Void},
    connector_types::{
<<<<<<< HEAD
        EventType, PaymentFlowData, PaymentsAuthorizeData, PaymentsCaptureData,
        PaymentsResponseData, RefundFlowData, RefundsData, RefundsResponseData,
=======
        EventType, PaymentFlowData, PaymentVoidData, PaymentsAuthorizeData, PaymentsCaptureData, PaymentsResponseData,
        RefundFlowData, RefundsData, RefundsResponseData,
>>>>>>> acf7b8fc
    },
};
use error_stack::ResultExt;
use hyperswitch_api_models::enums::{self, AttemptStatus, RefundStatus};

use hyperswitch_common_utils::{
    errors::CustomResult, ext_traits::ByteSliceExt, request::Method, types::MinorUnit,
};

use hyperswitch_domain_models::{
    payment_method_data::{Card, PaymentMethodData},
    router_data::{ConnectorAuthType, ErrorResponse, RouterData},
    router_data_v2::RouterDataV2,
    router_request_types::ResponseId,
    router_response_types::{MandateReference, RedirectForm},
};
use hyperswitch_interfaces::{
    consts::{NO_ERROR_CODE, NO_ERROR_MESSAGE},
    errors,
};
use hyperswitch_masking::{ExposeInterface, Secret};
use serde::{Deserialize, Serialize};
use time::{Duration, OffsetDateTime};
use url::Url;

#[derive(Default, Debug, Clone, Serialize, Deserialize)]
pub enum Currency {
    #[default]
    USD,
    EUR,
}

#[derive(Default, Debug, Clone, Serialize, Deserialize)]
pub struct Amount {
    pub currency: enums::Currency,
    pub value: MinorUnit,
}

type Error = error_stack::Report<hyperswitch_interfaces::errors::ConnectorError>;

#[derive(Debug, Clone, Serialize, Deserialize)]
#[serde(rename_all = "lowercase")]
pub enum CardBrand {
    Visa,
}

#[derive(Debug, Serialize, PartialEq)]
pub enum ConnectorError {
    ParsingFailed,
    NotImplemented,
    FailedToObtainAuthType,
}

#[serde_with::skip_serializing_none]
#[derive(Debug, Clone, Serialize, Deserialize)]
#[serde(rename_all = "camelCase")]
pub struct AdyenCard {
    number: hyperswitch_cards::CardNumber,
    expiry_month: Secret<String>,
    expiry_year: Secret<String>,
    cvc: Option<Secret<String>>,
    holder_name: Option<Secret<String>>,
    brand: Option<CardBrand>, //Mandatory for mandate using network_txns_id
    network_payment_reference: Option<Secret<String>>,
}

#[derive(Debug, Clone, Serialize)]
#[serde(tag = "type")]
#[serde(rename_all = "lowercase")]
pub enum AdyenPaymentMethod {
    #[serde(rename = "scheme")]
    AdyenCard(Box<AdyenCard>),
}

#[derive(Debug, Serialize)]
#[serde(rename_all = "camelCase")]
struct AdyenBrowserInfo {
    user_agent: String,
    accept_header: String,
    language: String,
    color_depth: u8,
    screen_height: u32,
    screen_width: u32,
    time_zone_offset: i32,
    java_enabled: bool,
}

#[derive(Clone, Default, Debug, Serialize, Deserialize)]
pub enum AuthType {
    #[default]
    PreAuth,
}

#[serde_with::skip_serializing_none]
#[derive(Default, Debug, Serialize, Deserialize)]
#[serde(rename_all = "camelCase")]
pub struct Address {
    city: String,
    country: enums::CountryAlpha2,
    house_number_or_name: Secret<String>,
    postal_code: Secret<String>,
    state_or_province: Option<Secret<String>>,
    street: Option<Secret<String>>,
}

#[derive(Debug, Clone, Serialize)]
#[serde(untagged)]
pub enum PaymentMethod {
    AdyenPaymentMethod(Box<AdyenPaymentMethod>),
}

#[serde_with::skip_serializing_none]
#[derive(Debug, Serialize)]
#[serde(rename_all = "camelCase")]
struct AdyenMpiData {
    directory_response: String,
    authentication_response: String,
    token_authentication_verification_value: Secret<String>,
    eci: Option<String>,
}

#[derive(Default, Debug, Serialize, Deserialize)]
pub enum AdyenShopperInteraction {
    #[default]
    Ecommerce,
    #[serde(rename = "ContAuth")]
    ContinuedAuthentication,
    Moto,
    #[serde(rename = "POS")]
    Pos,
}

impl From<&RouterDataV2<Authorize, PaymentFlowData, PaymentsAuthorizeData, PaymentsResponseData>>
    for AdyenShopperInteraction
{
    fn from(
        item: &RouterDataV2<
            Authorize,
            PaymentFlowData,
            PaymentsAuthorizeData,
            PaymentsResponseData,
        >,
    ) -> Self {
        match item.request.off_session {
            Some(true) => Self::ContinuedAuthentication,
            _ => Self::Ecommerce,
        }
    }
}

#[derive(Debug, Clone, Serialize, Deserialize)]
#[serde(rename_all = "PascalCase")]
pub enum AdyenRecurringModel {
    UnscheduledCardOnFile,
    CardOnFile,
}

#[serde_with::skip_serializing_none]
#[derive(Clone, Default, Debug, Serialize, Deserialize)]
#[serde(rename_all = "camelCase")]
pub struct AdditionalData {
    authorisation_type: Option<AuthType>,
    manual_capture: Option<String>,
    execute_three_d: Option<String>,
    pub recurring_processing_model: Option<AdyenRecurringModel>,
    /// Enable recurring details in dashboard to receive this ID, https://docs.adyen.com/online-payments/tokenization/create-and-use-tokens#test-and-go-live
    #[serde(rename = "recurring.recurringDetailReference")]
    recurring_detail_reference: Option<Secret<String>>,
    #[serde(rename = "recurring.shopperReference")]
    recurring_shopper_reference: Option<String>,
    network_tx_reference: Option<Secret<String>>,
    funds_availability: Option<String>,
    refusal_reason_raw: Option<String>,
    refusal_code_raw: Option<String>,
    merchant_advice_code: Option<String>,
    #[serde(flatten)]
    riskdata: Option<RiskData>,
}

#[serde_with::skip_serializing_none]
#[derive(Clone, Default, Debug, Serialize, Deserialize)]
#[serde(rename_all = "camelCase")]
pub struct RiskData {
    #[serde(rename = "riskdata.basket.item1.itemID")]
    item_i_d: Option<String>,
    #[serde(rename = "riskdata.basket.item1.productTitle")]
    product_title: Option<String>,
    #[serde(rename = "riskdata.basket.item1.amountPerItem")]
    amount_per_item: Option<String>,
    #[serde(rename = "riskdata.basket.item1.currency")]
    currency: Option<String>,
    #[serde(rename = "riskdata.basket.item1.upc")]
    upc: Option<String>,
    #[serde(rename = "riskdata.basket.item1.brand")]
    brand: Option<String>,
    #[serde(rename = "riskdata.basket.item1.manufacturer")]
    manufacturer: Option<String>,
    #[serde(rename = "riskdata.basket.item1.category")]
    category: Option<String>,
    #[serde(rename = "riskdata.basket.item1.quantity")]
    quantity: Option<String>,
    #[serde(rename = "riskdata.basket.item1.color")]
    color: Option<String>,
    #[serde(rename = "riskdata.basket.item1.size")]
    size: Option<String>,
    #[serde(rename = "riskdata.deviceCountry")]
    device_country: Option<String>,
    #[serde(rename = "riskdata.houseNumberorName")]
    house_numberor_name: Option<String>,
    #[serde(rename = "riskdata.accountCreationDate")]
    account_creation_date: Option<String>,
    #[serde(rename = "riskdata.affiliateChannel")]
    affiliate_channel: Option<String>,
    #[serde(rename = "riskdata.avgOrderValue")]
    avg_order_value: Option<String>,
    #[serde(rename = "riskdata.deliveryMethod")]
    delivery_method: Option<String>,
    #[serde(rename = "riskdata.emailName")]
    email_name: Option<String>,
    #[serde(rename = "riskdata.emailDomain")]
    email_domain: Option<String>,
    #[serde(rename = "riskdata.lastOrderDate")]
    last_order_date: Option<String>,
    #[serde(rename = "riskdata.merchantReference")]
    merchant_reference: Option<String>,
    #[serde(rename = "riskdata.paymentMethod")]
    payment_method: Option<String>,
    #[serde(rename = "riskdata.promotionName")]
    promotion_name: Option<String>,
    #[serde(rename = "riskdata.secondaryPhoneNumber")]
    secondary_phone_number: Option<String>,
    #[serde(rename = "riskdata.timefromLogintoOrder")]
    timefrom_loginto_order: Option<String>,
    #[serde(rename = "riskdata.totalSessionTime")]
    total_session_time: Option<String>,
    #[serde(rename = "riskdata.totalAuthorizedAmountInLast30Days")]
    total_authorized_amount_in_last30_days: Option<String>,
    #[serde(rename = "riskdata.totalOrderQuantity")]
    total_order_quantity: Option<String>,
    #[serde(rename = "riskdata.totalLifetimeValue")]
    total_lifetime_value: Option<String>,
    #[serde(rename = "riskdata.visitsMonth")]
    visits_month: Option<String>,
    #[serde(rename = "riskdata.visitsWeek")]
    visits_week: Option<String>,
    #[serde(rename = "riskdata.visitsYear")]
    visits_year: Option<String>,
    #[serde(rename = "riskdata.shipToName")]
    ship_to_name: Option<String>,
    #[serde(rename = "riskdata.first8charactersofAddressLine1Zip")]
    first8charactersof_address_line1_zip: Option<String>,
    #[serde(rename = "riskdata.affiliateOrder")]
    affiliate_order: Option<bool>,
}

#[serde_with::skip_serializing_none]
#[derive(Default, Debug, Serialize, Deserialize)]
#[serde(rename_all = "camelCase")]
pub struct ShopperName {
    first_name: Option<Secret<String>>,
    last_name: Option<Secret<String>>,
}

#[serde_with::skip_serializing_none]
#[derive(Debug, Serialize)]
#[serde(rename_all = "camelCase")]
pub struct LineItem {
    amount_excluding_tax: Option<MinorUnit>,
    amount_including_tax: Option<MinorUnit>,
    description: Option<String>,
    id: Option<String>,
    tax_amount: Option<MinorUnit>,
    quantity: Option<u16>,
}

#[derive(Debug, Clone, Serialize)]
pub enum Channel {
    Web,
}

#[derive(Debug, Clone, Serialize, Deserialize)]
#[serde(rename_all = "camelCase")]
struct AdyenSplitData {
    amount: Option<Amount>,
    #[serde(rename = "type")]
    split_type: AdyenSplitType,
    account: Option<String>,
    reference: String,
    description: Option<String>,
}

#[derive(Debug, Clone, Serialize, Deserialize)]
#[serde(rename_all = "lowercase")]
pub enum PaymentType {
    Affirm,
    Afterpaytouch,
    Alipay,
    #[serde(rename = "alipay_hk")]
    AlipayHk,
    #[serde(rename = "doku_alfamart")]
    Alfamart,
    Alma,
    Applepay,
    Bizum,
    Atome,
    Blik,
    #[serde(rename = "boletobancario")]
    BoletoBancario,
    ClearPay,
    Dana,
    Eps,
    Gcash,
    Googlepay,
    #[serde(rename = "gopay_wallet")]
    GoPay,
    Ideal,
    #[serde(rename = "doku_indomaret")]
    Indomaret,
    Klarna,
    Kakaopay,
    Mbway,
    MobilePay,
    #[serde(rename = "momo_wallet")]
    Momo,
    #[serde(rename = "momo_atm")]
    MomoAtm,
    #[serde(rename = "onlineBanking_CZ")]
    OnlineBankingCzechRepublic,
    #[serde(rename = "ebanking_FI")]
    OnlineBankingFinland,
    #[serde(rename = "onlineBanking_PL")]
    OnlineBankingPoland,
    #[serde(rename = "onlineBanking_SK")]
    OnlineBankingSlovakia,
    #[serde(rename = "molpay_ebanking_fpx_MY")]
    OnlineBankingFpx,
    #[serde(rename = "molpay_ebanking_TH")]
    OnlineBankingThailand,
    #[serde(rename = "paybybank")]
    OpenBankingUK,
    #[serde(rename = "oxxo")]
    Oxxo,
    #[serde(rename = "paysafecard")]
    PaySafeCard,
    PayBright,
    Paypal,
    Scheme,
    #[serde(rename = "networkToken")]
    NetworkToken,
    #[serde(rename = "trustly")]
    Trustly,
    #[serde(rename = "touchngo")]
    TouchNGo,
    Walley,
    #[serde(rename = "wechatpayWeb")]
    WeChatPayWeb,
    #[serde(rename = "ach")]
    AchDirectDebit,
    SepaDirectDebit,
    #[serde(rename = "directdebit_GB")]
    BacsDirectDebit,
    Samsungpay,
    Twint,
    Vipps,
    Giftcard,
    Knet,
    Benefit,
    Swish,
    #[serde(rename = "doku_permata_lite_atm")]
    PermataBankTransfer,
    #[serde(rename = "doku_bca_va")]
    BcaBankTransfer,
    #[serde(rename = "doku_bni_va")]
    BniVa,
    #[serde(rename = "doku_bri_va")]
    BriVa,
    #[serde(rename = "doku_cimb_va")]
    CimbVa,
    #[serde(rename = "doku_danamon_va")]
    DanamonVa,
    #[serde(rename = "doku_mandiri_va")]
    MandiriVa,
    #[serde(rename = "econtext_seven_eleven")]
    SevenEleven,
    #[serde(rename = "econtext_stores")]
    Lawson,
}

#[derive(
    Clone,
    Debug,
    Eq,
    PartialEq,
    serde::Deserialize,
    serde::Serialize,
    strum::Display,
    strum::EnumString,
)]
#[strum(serialize_all = "PascalCase")]
#[serde(rename_all = "PascalCase")]
pub enum AdyenSplitType {
    /// Books split amount to the specified account.
    BalanceAccount,
    /// The aggregated amount of the interchange and scheme fees.
    AcquiringFees,
    /// The aggregated amount of all transaction fees.
    PaymentFee,
    /// The aggregated amount of Adyen's commission and markup fees.
    AdyenFees,
    ///  The transaction fees due to Adyen under blended rates.
    AdyenCommission,
    /// The transaction fees due to Adyen under Interchange ++ pricing.
    AdyenMarkup,
    ///  The fees paid to the issuer for each payment made with the card network.
    Interchange,
    ///  The fees paid to the card scheme for using their network.
    SchemeFee,
    /// Your platform's commission on the payment (specified in amount), booked to your liable balance account.
    Commission,
    /// Allows you and your users to top up balance accounts using direct debit, card payments, or other payment methods.
    TopUp,
    /// The value-added tax charged on the payment, booked to your platforms liable balance account.
    Vat,
}

#[serde_with::skip_serializing_none]
#[derive(Debug, Serialize)]
#[serde(rename_all = "camelCase")]
pub struct AdyenPaymentRequest {
    amount: Amount,
    merchant_account: Secret<String>,
    payment_method: PaymentMethod,
    mpi_data: Option<AdyenMpiData>,
    reference: String,
    return_url: String,
    browser_info: Option<AdyenBrowserInfo>,
    shopper_interaction: AdyenShopperInteraction,
    recurring_processing_model: Option<AdyenRecurringModel>,
    additional_data: Option<AdditionalData>,
    shopper_reference: Option<String>,
    store_payment_method: Option<bool>,
    shopper_name: Option<ShopperName>,
    #[serde(rename = "shopperIP")]
    shopper_ip: Option<Secret<String, hyperswitch_common_utils::pii::IpAddress>>,
    shopper_locale: Option<String>,
    shopper_email: Option<hyperswitch_common_utils::pii::Email>,
    shopper_statement: Option<String>,
    social_security_number: Option<Secret<String>>,
    telephone_number: Option<Secret<String>>,
    billing_address: Option<Address>,
    delivery_address: Option<Address>,
    country_code: Option<enums::CountryAlpha2>,
    line_items: Option<Vec<LineItem>>,
    channel: Option<Channel>,
    merchant_order_reference: Option<String>,
    splits: Option<Vec<AdyenSplitData>>,
    store: Option<String>,
    device_fingerprint: Option<Secret<String>>,
}

#[serde_with::skip_serializing_none]
#[derive(Debug, Serialize)]
#[serde(rename_all = "camelCase")]
pub struct AdyenVoidRequest {
    merchant_account: Secret<String>,
    reference: String,
}

#[derive(Debug, Serialize)]
pub struct AdyenRouterData<T> {
    pub amount: MinorUnit,
    pub router_data: T,
}

impl<T> TryFrom<(MinorUnit, T)> for AdyenRouterData<T> {
    type Error = hyperswitch_interfaces::errors::ConnectorError;
    fn try_from((amount, item): (MinorUnit, T)) -> Result<Self, Self::Error> {
        Ok(Self {
            amount,
            router_data: item,
        })
    }
}

fn get_amount_data(
    item: &AdyenRouterData<
        &RouterDataV2<Authorize, PaymentFlowData, PaymentsAuthorizeData, PaymentsResponseData>,
    >,
) -> Amount {
    Amount {
        currency: item.router_data.request.currency,
        value: item.amount.to_owned(),
    }
}

pub struct AdyenAuthType {
    pub(super) api_key: Secret<String>,
    pub(super) merchant_account: Secret<String>,
    #[allow(dead_code)]
    pub(super) review_key: Option<Secret<String>>,
}

impl TryFrom<&ConnectorAuthType> for AdyenAuthType {
    type Error = hyperswitch_interfaces::errors::ConnectorError;
    fn try_from(auth_type: &ConnectorAuthType) -> Result<Self, Self::Error> {
        match auth_type {
            ConnectorAuthType::BodyKey { api_key, key1 } => Ok(Self {
                api_key: api_key.to_owned(),
                merchant_account: key1.to_owned(),
                review_key: None,
            }),
            ConnectorAuthType::SignatureKey {
                api_key,
                key1,
                api_secret,
            } => Ok(Self {
                api_key: api_key.to_owned(),
                merchant_account: key1.to_owned(),
                review_key: Some(api_secret.to_owned()),
            }),
            _ => Err(hyperswitch_interfaces::errors::ConnectorError::FailedToObtainAuthType),
        }
    }
}

impl TryFrom<(&Card, Option<String>)> for AdyenPaymentMethod {
    type Error = hyperswitch_interfaces::errors::ConnectorError;
    fn try_from((card, card_holder_name): (&Card, Option<String>)) -> Result<Self, Self::Error> {
        let adyen_card = AdyenCard {
            number: card.card_number.clone(),
            expiry_month: card.card_exp_month.clone(),
            expiry_year: card.card_exp_year.clone(),
            cvc: Some(card.card_cvc.clone()),
            holder_name: card_holder_name.map(Secret::new),
            brand: Some(CardBrand::Visa),
            network_payment_reference: None,
        };
        Ok(AdyenPaymentMethod::AdyenCard(Box::new(adyen_card)))
    }
}

impl
    TryFrom<(
        &AdyenRouterData<
            &RouterDataV2<Authorize, PaymentFlowData, PaymentsAuthorizeData, PaymentsResponseData>,
        >,
        &Card,
    )> for AdyenPaymentRequest
{
    type Error = Error;
    fn try_from(
        value: (
            &AdyenRouterData<
                &RouterDataV2<
                    Authorize,
                    PaymentFlowData,
                    PaymentsAuthorizeData,
                    PaymentsResponseData,
                >,
            >,
            &Card,
        ),
    ) -> Result<Self, Self::Error> {
        let (item, card_data) = value;
        let amount = get_amount_data(item);
        let auth_type = AdyenAuthType::try_from(&item.router_data.connector_auth_type)?;
        let shopper_interaction = AdyenShopperInteraction::from(item.router_data);
        let shopper_reference = build_shopper_reference(
            &item.router_data.customer_id,
            item.router_data.merchant_id.clone(),
        );
        let (recurring_processing_model, store_payment_method, _) =
            get_recurring_processing_model(item.router_data)?;

        let return_url = item
            .router_data
            .request
            .router_return_url
            .clone()
            .ok_or_else(Box::new(move || {
                errors::ConnectorError::MissingRequiredField {
                    field_name: "return_url",
                }
            }))?;

        let billing_address = get_address_info(
            item.router_data
                .resource_common_data
                .address
                .get_payment_billing(),
        )
        .and_then(Result::ok);

        let card_holder_name = item.router_data.request.customer_name.clone();

        let additional_data = get_additional_data(item.router_data);

        let payment_method = PaymentMethod::AdyenPaymentMethod(Box::new(
            AdyenPaymentMethod::try_from((card_data, card_holder_name))?,
        ));

        Ok(AdyenPaymentRequest {
            amount,
            merchant_account: auth_type.merchant_account,
            payment_method,
            reference: item.router_data.connector_request_reference_id.clone(),
            return_url,
            shopper_interaction,
            recurring_processing_model,
            browser_info: None,
            additional_data,
            mpi_data: None,
            telephone_number: None,
            shopper_name: None,
            shopper_email: None,
            shopper_locale: None,
            social_security_number: None,
            billing_address,
            delivery_address: None,
            country_code: None,
            line_items: None,
            shopper_reference,
            store_payment_method,
            channel: None,
            shopper_statement: item.router_data.request.statement_descriptor.clone(),
            shopper_ip: None,
            merchant_order_reference: item.router_data.request.merchant_order_reference_id.clone(),
            store: None,
            splits: None,
            device_fingerprint: None,
        })
    }
}

impl
    TryFrom<
        &AdyenRouterData<
            &RouterDataV2<Authorize, PaymentFlowData, PaymentsAuthorizeData, PaymentsResponseData>,
        >,
    > for AdyenPaymentRequest
{
    type Error = Error;
    fn try_from(
        item: &AdyenRouterData<
            &RouterDataV2<Authorize, PaymentFlowData, PaymentsAuthorizeData, PaymentsResponseData>,
        >,
    ) -> Result<Self, Self::Error> {
        match item
            .router_data
            .request
            .mandate_id
            .to_owned()
            .and_then(|mandate_ids| mandate_ids.mandate_reference_id)
        {
            Some(_mandate_ref) => Err(
                hyperswitch_interfaces::errors::ConnectorError::NotImplemented(
                    "payment_method".into(),
                ),
            )?,
            None => match item.router_data.request.payment_method_data {
                PaymentMethodData::Card(ref card) => AdyenPaymentRequest::try_from((item, card)),
                PaymentMethodData::Wallet(_)
                | PaymentMethodData::PayLater(_)
                | PaymentMethodData::BankRedirect(_)
                | PaymentMethodData::BankDebit(_)
                | PaymentMethodData::BankTransfer(_)
                | PaymentMethodData::CardRedirect(_)
                | PaymentMethodData::Voucher(_)
                | PaymentMethodData::GiftCard(_)
                | PaymentMethodData::Crypto(_)
                | PaymentMethodData::MandatePayment
                | PaymentMethodData::Reward
                | PaymentMethodData::RealTimePayment(_)
                | PaymentMethodData::Upi(_)
                | PaymentMethodData::OpenBanking(_)
                | PaymentMethodData::CardToken(_) => Err(
                    hyperswitch_interfaces::errors::ConnectorError::NotImplemented(
                        "payment method".into(),
                    ),
                )?,
            },
        }
    }
}

impl TryFrom<&RouterDataV2<Void, PaymentFlowData, PaymentVoidData, PaymentsResponseData>>
    for AdyenVoidRequest
{
    type Error = Error;
    fn try_from(
        item: &RouterDataV2<Void, PaymentFlowData, PaymentVoidData, PaymentsResponseData>,
    ) -> Result<Self, Self::Error> {
        let auth_type = AdyenAuthType::try_from(&item.connector_auth_type)?;
        Ok(Self {
            merchant_account: auth_type.merchant_account,
            reference: item.request.connector_transaction_id.clone(),
        })
    }
}

pub struct ResponseRouterData<Flow, R, Request, Response> {
    pub response: R,
    pub data: RouterData<Flow, Request, Response>,
    pub http_code: u16,
}

#[derive(Debug, Clone, Deserialize, Serialize)]
#[serde(untagged)]
pub enum AdyenPaymentResponse {
    Response(Box<AdyenResponse>),
    RedirectionResponse(Box<RedirectionResponse>),
}

#[derive(Debug, Clone, Serialize, Deserialize)]
#[serde(rename_all = "camelCase")]
pub struct AdyenResponse {
    psp_reference: String,
    result_code: AdyenStatus,
    amount: Option<Amount>,
    merchant_reference: String,
    refusal_reason: Option<String>,
    refusal_reason_code: Option<String>,
    additional_data: Option<AdditionalData>,
    splits: Option<Vec<AdyenSplitData>>,
    store: Option<String>,
}

#[derive(Debug, Clone, Serialize, Deserialize)]
#[serde(rename_all = "camelCase")]
pub struct AdyenVoidResponse {
    payment_psp_reference: String,
    status: AdyenVoidStatus,
    reference: String,
}

#[derive(Debug, Clone, Deserialize, Serialize)]
#[serde(rename_all = "camelCase")]
pub struct RedirectionResponse {
    result_code: AdyenStatus,
    action: AdyenRedirectAction,
    refusal_reason: Option<String>,
    refusal_reason_code: Option<String>,
    psp_reference: Option<String>,
    merchant_reference: Option<String>,
    store: Option<String>,
    splits: Option<Vec<AdyenSplitData>>,
    additional_data: Option<AdditionalData>,
}

#[derive(Debug, Clone, Serialize, Deserialize)]
#[serde(rename_all = "camelCase")]
pub struct AdyenRedirectAction {
    payment_method_type: PaymentType,
    url: Option<Url>,
    method: Option<hyperswitch_common_utils::request::Method>,
    #[serde(rename = "type")]
    type_of_response: ActionType,
    data: Option<std::collections::HashMap<String, String>>,
    payment_data: Option<String>,
}

#[derive(Debug, Clone, Serialize, Deserialize)]
#[serde(rename_all = "lowercase")]
pub enum ActionType {
    Redirect,
    Await,
    #[serde(rename = "qrCode")]
    QrCode,
    Voucher,
}

#[derive(Debug, Clone, Serialize, Deserialize)]
pub enum AdyenStatus {
    AuthenticationFinished,
    AuthenticationNotRequired,
    Authorised,
    Cancelled,
    ChallengeShopper,
    Error,
    Pending,
    Received,
    RedirectShopper,
    Refused,
    PresentToShopper,
}

#[derive(Default, Debug, Serialize, Deserialize)]
#[serde(rename_all = "snake_case")]
pub enum CaptureMethod {
    /// Post the payment authorization, the capture will be executed on the full amount immediately
    #[default]
    Automatic,
    /// The capture will happen only if the merchant triggers a Capture API request
    Manual,
    /// The capture will happen only if the merchant triggers a Capture API request
    ManualMultiple,
    /// The capture can be scheduled to automatically get triggered at a specific date & time
    Scheduled,
    /// Handles separate auth and capture sequentially; same as `Automatic` for most connectors.
    SequentialAutomatic,
}

#[derive(Debug, Serialize, Deserialize)]
#[serde(rename_all = "snake_case")]
pub enum PaymentMethodType {
    Credit,
}

pub trait ForeignTryFrom<F>: Sized {
    type Error;

    fn foreign_try_from(from: F) -> Result<Self, Self::Error>;
}

fn get_adyen_payment_status(
    is_manual_capture: bool,
    adyen_status: AdyenStatus,
    _pmt: Option<hyperswitch_api_models::enums::PaymentMethodType>,
) -> AttemptStatus {
    match adyen_status {
        AdyenStatus::AuthenticationFinished => AttemptStatus::AuthenticationSuccessful,
        AdyenStatus::AuthenticationNotRequired | AdyenStatus::Received => AttemptStatus::Pending,
        AdyenStatus::Authorised => match is_manual_capture {
            true => AttemptStatus::Authorized,
            // In case of Automatic capture Authorized is the final status of the payment
            false => AttemptStatus::Charged,
        },
        AdyenStatus::Cancelled => AttemptStatus::Voided,
        AdyenStatus::ChallengeShopper
        | AdyenStatus::RedirectShopper
        | AdyenStatus::PresentToShopper => AttemptStatus::AuthenticationPending,
        AdyenStatus::Error | AdyenStatus::Refused => AttemptStatus::Failure,
        AdyenStatus::Pending => AttemptStatus::Pending,
    }
}

impl<F, Req>
    ForeignTryFrom<(
        AdyenPaymentResponse,
        RouterDataV2<F, PaymentFlowData, Req, PaymentsResponseData>,
        u16,
        Option<hyperswitch_api_models::enums::CaptureMethod>,
        bool,
        Option<hyperswitch_api_models::enums::PaymentMethodType>,
    )> for RouterDataV2<F, PaymentFlowData, Req, PaymentsResponseData>
{
    type Error = Error;
    fn foreign_try_from(
        (response, data, http_code, _capture_method, _is_multiple_capture_psync_flow, pmt): (
            AdyenPaymentResponse,
            RouterDataV2<F, PaymentFlowData, Req, PaymentsResponseData>,
            u16,
            Option<hyperswitch_api_models::enums::CaptureMethod>,
            bool,
            Option<hyperswitch_api_models::enums::PaymentMethodType>,
        ),
    ) -> Result<Self, Self::Error> {
        let is_manual_capture = false;
        let (status, error, payment_response_data) = match response {
            AdyenPaymentResponse::Response(response) => {
                get_adyen_response(*response, is_manual_capture, http_code, pmt)?
            }
            AdyenPaymentResponse::RedirectionResponse(response) => {
                get_redirection_response(*response, is_manual_capture, http_code, pmt)?
            }
        };

        Ok(Self {
            response: error.map_or_else(|| Ok(payment_response_data), Err),
            resource_common_data: PaymentFlowData {
                status,
                ..data.resource_common_data
            },
            ..data
        })
    }
}

#[derive(Default, Debug, Deserialize, Serialize, Clone)]
#[serde(rename_all = "lowercase")]
pub enum AdyenVoidStatus {
    Received,
    #[default]
    Processing,
}

impl ForeignTryFrom<AdyenVoidStatus> for hyperswitch_common_enums::AttemptStatus {
    type Error = hyperswitch_interfaces::errors::ConnectorError;
    fn foreign_try_from(item: AdyenVoidStatus) -> Result<Self, Self::Error> {
        match item {
            AdyenVoidStatus::Received => Ok(Self::Voided),
            AdyenVoidStatus::Processing => Ok(Self::VoidInitiated),
        }
    }
}

impl
    ForeignTryFrom<(
        AdyenVoidResponse,
        RouterDataV2<Void, PaymentFlowData, PaymentVoidData, PaymentsResponseData>,
    )> for RouterDataV2<Void, PaymentFlowData, PaymentVoidData, PaymentsResponseData>
{
    type Error = Error;
    fn foreign_try_from(
        (response, data): (
            AdyenVoidResponse,
            RouterDataV2<Void, PaymentFlowData, PaymentVoidData, PaymentsResponseData>,
        ),
    ) -> Result<Self, Self::Error> {
        let status = AttemptStatus::Pending;

        let payment_void_response_data = PaymentsResponseData::TransactionResponse {
            resource_id: ResponseId::ConnectorTransactionId(response.payment_psp_reference),
            redirection_data: Box::new(None),
            connector_metadata: None,
            network_txn_id: None,
            connector_response_reference_id: Some(response.reference),
            incremental_authorization_allowed: None,
        };

        Ok(Self {
            response: Ok(payment_void_response_data),
            resource_common_data: PaymentFlowData {
                status,
                ..data.resource_common_data
            },
            ..data
        })
    }
}

pub fn get_adyen_response(
    response: AdyenResponse,
    is_capture_manual: bool,
    status_code: u16,
    pmt: Option<hyperswitch_common_enums::enums::PaymentMethodType>,
) -> CustomResult<
    (
        hyperswitch_common_enums::enums::AttemptStatus,
        Option<hyperswitch_domain_models::router_data::ErrorResponse>,
        PaymentsResponseData,
    ),
    hyperswitch_interfaces::errors::ConnectorError,
> {
    let status = get_adyen_payment_status(is_capture_manual, response.result_code, pmt);
    let error = if response.refusal_reason.is_some()
        || response.refusal_reason_code.is_some()
        || status == hyperswitch_common_enums::enums::AttemptStatus::Failure
    {
        Some(hyperswitch_domain_models::router_data::ErrorResponse {
            code: response
                .refusal_reason_code
                .unwrap_or_else(|| NO_ERROR_CODE.to_string()),
            message: response
                .refusal_reason
                .clone()
                .unwrap_or_else(|| hyperswitch_interfaces::consts::NO_ERROR_MESSAGE.to_string()),
            reason: response.refusal_reason,
            status_code,
            attempt_status: None,
            connector_transaction_id: Some(response.psp_reference.clone()),
        })
    } else {
        None
    };
    let _mandate_reference = response
        .additional_data
        .as_ref()
        .and_then(|data| data.recurring_detail_reference.to_owned())
        .map(|mandate_id| MandateReference {
            connector_mandate_id: Some(mandate_id.expose()),
            payment_method_id: None,
        });
    let network_txn_id = response.additional_data.and_then(|additional_data| {
        additional_data
            .network_tx_reference
            .map(|network_tx_id| network_tx_id.expose())
    });

    let payments_response_data = PaymentsResponseData::TransactionResponse {
        resource_id: ResponseId::ConnectorTransactionId(response.psp_reference),
        redirection_data: Box::new(None),
        connector_metadata: None,
        network_txn_id,
        connector_response_reference_id: Some(response.merchant_reference),
        incremental_authorization_allowed: None,
    };
    Ok((status, error, payments_response_data))
}

pub fn get_redirection_response(
    response: RedirectionResponse,
    is_manual_capture: bool,
    status_code: u16,
    pmt: Option<hyperswitch_common_enums::enums::PaymentMethodType>,
) -> CustomResult<
    (
        hyperswitch_common_enums::enums::AttemptStatus,
        Option<ErrorResponse>,
        PaymentsResponseData,
    ),
    hyperswitch_interfaces::errors::ConnectorError,
> {
    let status = get_adyen_payment_status(is_manual_capture, response.result_code.clone(), pmt);
    let error = if response.refusal_reason.is_some()
        || response.refusal_reason_code.is_some()
        || status == hyperswitch_common_enums::enums::AttemptStatus::Failure
    {
        Some(ErrorResponse {
            code: response
                .refusal_reason_code
                .clone()
                .unwrap_or_else(|| NO_ERROR_CODE.to_string()),
            message: response
                .refusal_reason
                .clone()
                .unwrap_or_else(|| NO_ERROR_MESSAGE.to_string()),
            reason: response.refusal_reason.to_owned(),
            status_code,
            attempt_status: None,
            connector_transaction_id: response.psp_reference.clone(),
        })
    } else {
        None
    };

    let redirection_data = response.action.url.clone().map(|url| {
        let form_fields = response.action.data.clone().unwrap_or_else(|| {
            std::collections::HashMap::from_iter(
                url.query_pairs()
                    .map(|(key, value)| (key.to_string(), value.to_string())),
            )
        });
        RedirectForm::Form {
            endpoint: url.to_string(),
            method: response.action.method.unwrap_or(Method::Get),
            form_fields,
        }
    });

    let connector_metadata = get_wait_screen_metadata(&response)?;

    let payments_response_data = PaymentsResponseData::TransactionResponse {
        resource_id: match response.psp_reference.as_ref() {
            Some(psp) => ResponseId::ConnectorTransactionId(psp.to_string()),
            None => ResponseId::NoResponseId,
        },
        redirection_data: Box::new(redirection_data),
        connector_metadata,
        network_txn_id: None,
        connector_response_reference_id: response
            .merchant_reference
            .clone()
            .or(response.psp_reference),
        incremental_authorization_allowed: None,
    };
    Ok((status, error, payments_response_data))
}

#[derive(Debug, Clone, Serialize, Deserialize)]
pub struct WaitScreenData {
    display_from_timestamp: i128,
    display_to_timestamp: Option<i128>,
}

pub fn get_wait_screen_metadata(
    next_action: &RedirectionResponse,
) -> CustomResult<Option<serde_json::Value>, hyperswitch_interfaces::errors::ConnectorError> {
    match next_action.action.payment_method_type {
        PaymentType::Blik => {
            let current_time = OffsetDateTime::now_utc().unix_timestamp_nanos();
            Ok(Some(serde_json::json!(WaitScreenData {
                display_from_timestamp: current_time,
                display_to_timestamp: Some(current_time + Duration::minutes(1).whole_nanoseconds())
            })))
        }
        PaymentType::Mbway => {
            let current_time = OffsetDateTime::now_utc().unix_timestamp_nanos();
            Ok(Some(serde_json::json!(WaitScreenData {
                display_from_timestamp: current_time,
                display_to_timestamp: None
            })))
        }
        PaymentType::Affirm
        | PaymentType::Oxxo
        | PaymentType::Afterpaytouch
        | PaymentType::Alipay
        | PaymentType::AlipayHk
        | PaymentType::Alfamart
        | PaymentType::Alma
        | PaymentType::Applepay
        | PaymentType::Bizum
        | PaymentType::Atome
        | PaymentType::BoletoBancario
        | PaymentType::ClearPay
        | PaymentType::Dana
        | PaymentType::Eps
        | PaymentType::Gcash
        | PaymentType::Googlepay
        | PaymentType::GoPay
        | PaymentType::Ideal
        | PaymentType::Indomaret
        | PaymentType::Klarna
        | PaymentType::Kakaopay
        | PaymentType::MobilePay
        | PaymentType::Momo
        | PaymentType::MomoAtm
        | PaymentType::OnlineBankingCzechRepublic
        | PaymentType::OnlineBankingFinland
        | PaymentType::OnlineBankingPoland
        | PaymentType::OnlineBankingSlovakia
        | PaymentType::OnlineBankingFpx
        | PaymentType::OnlineBankingThailand
        | PaymentType::OpenBankingUK
        | PaymentType::PayBright
        | PaymentType::Paypal
        | PaymentType::Scheme
        | PaymentType::NetworkToken
        | PaymentType::Trustly
        | PaymentType::TouchNGo
        | PaymentType::Walley
        | PaymentType::WeChatPayWeb
        | PaymentType::AchDirectDebit
        | PaymentType::SepaDirectDebit
        | PaymentType::BacsDirectDebit
        | PaymentType::Samsungpay
        | PaymentType::Twint
        | PaymentType::Vipps
        | PaymentType::Swish
        | PaymentType::Knet
        | PaymentType::Benefit
        | PaymentType::PermataBankTransfer
        | PaymentType::BcaBankTransfer
        | PaymentType::BniVa
        | PaymentType::BriVa
        | PaymentType::CimbVa
        | PaymentType::DanamonVa
        | PaymentType::Giftcard
        | PaymentType::MandiriVa
        | PaymentType::PaySafeCard
        | PaymentType::SevenEleven
        | PaymentType::Lawson => Ok(None),
    }
}

#[derive(Debug, Default, Serialize, Deserialize)]
#[serde(rename_all = "camelCase")]
pub struct AdyenErrorResponse {
    pub status: i32,
    pub error_code: String,
    pub message: String,
    pub error_type: String,
    pub psp_reference: Option<String>,
}

#[derive(Clone, Debug, Deserialize, Serialize, strum::Display, PartialEq)]
#[serde(rename_all = "SCREAMING_SNAKE_CASE")]
#[strum(serialize_all = "SCREAMING_SNAKE_CASE")]
pub enum WebhookEventCode {
    Authorisation,
    Cancellation,
    Capture,
    CaptureFailed,
    Refund,
    RefundFailed,
    RefundReversed,
    CancelOrRefund,
}

#[derive(Debug, Deserialize)]
#[serde(rename_all = "camelCase")]
pub struct AdyenNotificationRequestItemWH {
    pub original_reference: Option<String>,
    pub psp_reference: String,
    pub event_code: WebhookEventCode,
    pub merchant_account_code: String,
    pub merchant_reference: String,
    pub success: String,
    pub reason: Option<String>,
}

fn is_success_scenario(is_success: &str) -> bool {
    is_success == "true"
}

pub(crate) fn get_adyen_payment_webhook_event(
    code: WebhookEventCode,
    is_success: String,
) -> Result<AttemptStatus, errors::ConnectorError> {
    match code {
        WebhookEventCode::Authorisation => {
            if is_success_scenario(&is_success) {
                Ok(AttemptStatus::Authorized)
            } else {
                Ok(AttemptStatus::Failure)
            }
        }
        WebhookEventCode::Cancellation => {
            if is_success_scenario(&is_success) {
                Ok(AttemptStatus::Voided)
            } else {
                Ok(AttemptStatus::Authorized)
            }
        }
        WebhookEventCode::Capture => {
            if is_success_scenario(&is_success) {
                Ok(AttemptStatus::Charged)
            } else {
                Ok(AttemptStatus::Failure)
            }
        }
        WebhookEventCode::CaptureFailed => Ok(AttemptStatus::Failure),
        _ => Err(errors::ConnectorError::RequestEncodingFailed),
    }
}

pub(crate) fn get_adyen_refund_webhook_event(
    code: WebhookEventCode,
    is_success: String,
) -> Result<RefundStatus, errors::ConnectorError> {
    match code {
        WebhookEventCode::Refund | WebhookEventCode::CancelOrRefund => {
            if is_success_scenario(&is_success) {
                Ok(RefundStatus::Success)
            } else {
                Ok(RefundStatus::Failure)
            }
        }
        WebhookEventCode::RefundFailed | WebhookEventCode::RefundReversed => {
            Ok(RefundStatus::Failure)
        }
        _ => Err(errors::ConnectorError::RequestEncodingFailed),
    }
}

pub(crate) fn get_adyen_webhook_event_type(code: WebhookEventCode) -> EventType {
    match code {
        WebhookEventCode::Authorisation
        | WebhookEventCode::Cancellation
        | WebhookEventCode::Capture
        | WebhookEventCode::CaptureFailed => EventType::Payment,
        WebhookEventCode::Refund
        | WebhookEventCode::RefundFailed
        | WebhookEventCode::RefundReversed
        | WebhookEventCode::CancelOrRefund => EventType::Refund,
    }
}

#[derive(Debug, Deserialize)]
#[serde(rename_all = "PascalCase")]
pub struct AdyenItemObjectWH {
    pub notification_request_item: AdyenNotificationRequestItemWH,
}

#[derive(Debug, Deserialize)]
#[serde(rename_all = "camelCase")]
pub struct AdyenIncomingWebhook {
    pub notification_items: Vec<AdyenItemObjectWH>,
}

pub fn get_webhook_object_from_body(
    body: Vec<u8>,
) -> Result<AdyenNotificationRequestItemWH, error_stack::Report<errors::ConnectorError>> {
    let mut webhook: AdyenIncomingWebhook = body
        .parse_struct("AdyenIncomingWebhook")
        .change_context(errors::ConnectorError::WebhookBodyDecodingFailed)?;

    let item_object = webhook
        .notification_items
        .drain(..)
        .next()
        .ok_or(errors::ConnectorError::WebhookBodyDecodingFailed)?;

    Ok(item_object.notification_request_item)
}

fn build_shopper_reference(
    customer_id: &Option<hyperswitch_common_utils::id_type::CustomerId>,
    merchant_id: hyperswitch_common_utils::id_type::MerchantId,
) -> Option<String> {
    customer_id.clone().map(|c_id| {
        format!(
            "{}_{}",
            merchant_id.get_string_repr(),
            c_id.get_string_repr()
        )
    })
}

type RecurringDetails = (Option<AdyenRecurringModel>, Option<bool>, Option<String>);

fn get_recurring_processing_model(
    item: &RouterDataV2<Authorize, PaymentFlowData, PaymentsAuthorizeData, PaymentsResponseData>,
) -> Result<RecurringDetails, Error> {
    let customer_id = item
        .request
        .customer_id
        .clone()
        .ok_or_else(Box::new(move || {
            errors::ConnectorError::MissingRequiredField {
                field_name: "customer_id",
            }
        }))?;

    match (item.request.setup_future_usage, item.request.off_session) {
        (Some(hyperswitch_common_enums::enums::FutureUsage::OffSession), _) => {
            let shopper_reference = format!(
                "{}_{}",
                item.merchant_id.get_string_repr(),
                customer_id.get_string_repr()
            );
            let store_payment_method = is_mandate_payment(item);
            Ok((
                Some(AdyenRecurringModel::UnscheduledCardOnFile),
                Some(store_payment_method),
                Some(shopper_reference),
            ))
        }
        (_, Some(true)) => Ok((
            Some(AdyenRecurringModel::UnscheduledCardOnFile),
            None,
            Some(format!(
                "{}_{}",
                item.merchant_id.get_string_repr(),
                customer_id.get_string_repr()
            )),
        )),
        _ => Ok((None, None, None)),
    }
}

fn is_mandate_payment(
    item: &RouterDataV2<Authorize, PaymentFlowData, PaymentsAuthorizeData, PaymentsResponseData>,
) -> bool {
    (item.request.setup_future_usage
        == Some(hyperswitch_common_enums::enums::FutureUsage::OffSession))
        || item
            .request
            .mandate_id
            .as_ref()
            .and_then(|mandate_ids| mandate_ids.mandate_reference_id.as_ref())
            .is_some()
}

pub fn get_address_info(
    address: Option<&hyperswitch_api_models::payments::Address>,
) -> Option<Result<Address, error_stack::Report<hyperswitch_interfaces::errors::ConnectorError>>> {
    address.and_then(|add| {
        add.address.as_ref().map(
            |a| -> Result<
                Address,
                error_stack::Report<hyperswitch_interfaces::errors::ConnectorError>,
            > {
                Ok(Address {
                    city: a.city.clone().unwrap(),
                    country: a.country.unwrap(),
                    house_number_or_name: a.line1.clone().unwrap(),
                    postal_code: a.zip.clone().unwrap(),
                    state_or_province: a.state.clone(),
                    street: a.line2.clone(),
                })
            },
        )
    })
}

fn get_additional_data(
    item: &RouterDataV2<Authorize, PaymentFlowData, PaymentsAuthorizeData, PaymentsResponseData>,
) -> Option<AdditionalData> {
    let (authorisation_type, manual_capture) = match item.request.capture_method {
        Some(hyperswitch_common_enums::enums::CaptureMethod::Manual)
        | Some(enums::CaptureMethod::ManualMultiple) => {
            (Some(AuthType::PreAuth), Some("true".to_string()))
        }
        _ => (None, None),
    };
    let riskdata = item.request.metadata.clone().and_then(get_risk_data);

    let execute_three_d = if matches!(
        item.resource_common_data.auth_type,
        hyperswitch_common_enums::enums::AuthenticationType::ThreeDs
    ) {
        Some("true".to_string())
    } else {
        None
    };

    if authorisation_type.is_none()
        && manual_capture.is_none()
        && execute_three_d.is_none()
        && riskdata.is_none()
    {
        //without this if-condition when the above 3 values are None, additionalData will be serialized to JSON like this -> additionalData: {}
        //returning None, ensures that additionalData key will not be present in the serialized JSON
        None
    } else {
        Some(AdditionalData {
            authorisation_type,
            manual_capture,
            execute_three_d,
            network_tx_reference: None,
            recurring_detail_reference: None,
            recurring_shopper_reference: None,
            recurring_processing_model: None,
            riskdata,
            ..AdditionalData::default()
        })
    }
}

pub fn get_risk_data(metadata: serde_json::Value) -> Option<RiskData> {
    let item_i_d = get_str("riskdata.basket.item1.itemID", &metadata);
    let product_title = get_str("riskdata.basket.item1.productTitle", &metadata);
    let amount_per_item = get_str("riskdata.basket.item1.amountPerItem", &metadata);
    let currency = get_str("riskdata.basket.item1.currency", &metadata);
    let upc = get_str("riskdata.basket.item1.upc", &metadata);
    let brand = get_str("riskdata.basket.item1.brand", &metadata);
    let manufacturer = get_str("riskdata.basket.item1.manufacturer", &metadata);
    let category = get_str("riskdata.basket.item1.category", &metadata);
    let quantity = get_str("riskdata.basket.item1.quantity", &metadata);
    let color = get_str("riskdata.basket.item1.color", &metadata);
    let size = get_str("riskdata.basket.item1.size", &metadata);

    let device_country = get_str("riskdata.deviceCountry", &metadata);
    let house_numberor_name = get_str("riskdata.houseNumberorName", &metadata);
    let account_creation_date = get_str("riskdata.accountCreationDate", &metadata);
    let affiliate_channel = get_str("riskdata.affiliateChannel", &metadata);
    let avg_order_value = get_str("riskdata.avgOrderValue", &metadata);
    let delivery_method = get_str("riskdata.deliveryMethod", &metadata);
    let email_name = get_str("riskdata.emailName", &metadata);
    let email_domain = get_str("riskdata.emailDomain", &metadata);
    let last_order_date = get_str("riskdata.lastOrderDate", &metadata);
    let merchant_reference = get_str("riskdata.merchantReference", &metadata);
    let payment_method = get_str("riskdata.paymentMethod", &metadata);
    let promotion_name = get_str("riskdata.promotionName", &metadata);
    let secondary_phone_number = get_str("riskdata.secondaryPhoneNumber", &metadata);
    let timefrom_loginto_order = get_str("riskdata.timefromLogintoOrder", &metadata);
    let total_session_time = get_str("riskdata.totalSessionTime", &metadata);
    let total_authorized_amount_in_last30_days =
        get_str("riskdata.totalAuthorizedAmountInLast30Days", &metadata);
    let total_order_quantity = get_str("riskdata.totalOrderQuantity", &metadata);
    let total_lifetime_value = get_str("riskdata.totalLifetimeValue", &metadata);
    let visits_month = get_str("riskdata.visitsMonth", &metadata);
    let visits_week = get_str("riskdata.visitsWeek", &metadata);
    let visits_year = get_str("riskdata.visitsYear", &metadata);
    let ship_to_name = get_str("riskdata.shipToName", &metadata);
    let first8charactersof_address_line1_zip =
        get_str("riskdata.first8charactersofAddressLine1Zip", &metadata);
    let affiliate_order = get_bool("riskdata.affiliateOrder", &metadata);

    Some(RiskData {
        item_i_d,
        product_title,
        amount_per_item,
        currency,
        upc,
        brand,
        manufacturer,
        category,
        quantity,
        color,
        size,
        device_country,
        house_numberor_name,
        account_creation_date,
        affiliate_channel,
        avg_order_value,
        delivery_method,
        email_name,
        email_domain,
        last_order_date,
        merchant_reference,
        payment_method,
        promotion_name,
        secondary_phone_number,
        timefrom_loginto_order,
        total_session_time,
        total_authorized_amount_in_last30_days,
        total_order_quantity,
        total_lifetime_value,
        visits_month,
        visits_week,
        visits_year,
        ship_to_name,
        first8charactersof_address_line1_zip,
        affiliate_order,
    })
}

fn get_str(key: &str, riskdata: &serde_json::Value) -> Option<String> {
    riskdata
        .get(key)
        .and_then(|v| v.as_str())
        .map(|s| s.to_string())
}

fn get_bool(key: &str, riskdata: &serde_json::Value) -> Option<bool> {
    riskdata.get(key).and_then(|v| v.as_bool())
}

#[derive(Debug, Serialize, Deserialize, Eq, PartialEq)]
pub struct AdyenRedirectRequest {
    pub details: AdyenRedirectRequestTypes,
}

#[derive(Debug, Clone, Serialize, serde::Deserialize, Eq, PartialEq)]
#[serde(untagged)]
pub enum AdyenRedirectRequestTypes {
    AdyenRedirection(AdyenRedirection),
    AdyenThreeDS(AdyenThreeDS),
    AdyenRefusal(AdyenRefusal),
}

#[derive(Debug, Clone, Serialize, serde::Deserialize, Eq, PartialEq)]
#[serde(rename_all = "camelCase")]
pub struct AdyenRedirection {
    pub redirect_result: String,
    #[serde(rename = "type")]
    pub type_of_redirection_result: Option<String>,
    pub result_code: Option<String>,
}

#[derive(Debug, Clone, Serialize, serde::Deserialize, Eq, PartialEq)]
#[serde(rename_all = "camelCase")]
pub struct AdyenThreeDS {
    #[serde(rename = "threeDSResult")]
    pub three_ds_result: String,
    #[serde(rename = "type")]
    pub type_of_redirection_result: Option<String>,
    pub result_code: Option<String>,
}

#[derive(Debug, Clone, Serialize, serde::Deserialize, Eq, PartialEq)]
#[serde(rename_all = "camelCase")]
pub struct AdyenRefusal {
    pub payload: String,
    #[serde(rename = "type")]
    pub type_of_redirection_result: Option<String>,
    pub result_code: Option<String>,
}

#[serde_with::skip_serializing_none]
#[derive(Debug, Serialize, Deserialize)]
#[serde(rename_all = "camelCase")]
pub struct AdyenRefundRequest {
    merchant_account: Secret<String>,
    amount: Amount,
    merchant_refund_reason: Option<String>,
    reference: String,
    splits: Option<Vec<AdyenSplitData>>,
    store: Option<String>,
}

#[derive(Default, Debug, Clone, Serialize, Deserialize)]
#[serde(rename_all = "camelCase")]
pub struct AdyenRefundResponse {
    merchant_account: Secret<String>,
    psp_reference: String,
    payment_psp_reference: String,
    reference: String,
    status: String,
}

impl
    TryFrom<
        &AdyenRouterData<&RouterDataV2<Refund, RefundFlowData, RefundsData, RefundsResponseData>>,
    > for AdyenRefundRequest
{
    type Error = Error;
    fn try_from(
        item: &AdyenRouterData<
            &RouterDataV2<Refund, RefundFlowData, RefundsData, RefundsResponseData>,
        >,
    ) -> Result<Self, Self::Error> {
        let auth_type = AdyenAuthType::try_from(&item.router_data.connector_auth_type)?;

        Ok(Self {
            merchant_account: auth_type.merchant_account,
            amount: Amount {
                currency: item.router_data.request.currency,
                value: item.amount,
            },
            merchant_refund_reason: item.router_data.request.reason.clone(),
            reference: item.router_data.request.refund_id.clone(),
            store: None,
            splits: None,
        })
    }
}

impl<F, Req>
    ForeignTryFrom<(
        AdyenRefundResponse,
        RouterDataV2<F, RefundFlowData, Req, RefundsResponseData>,
        u16,
    )> for RouterDataV2<F, RefundFlowData, Req, RefundsResponseData>
{
    type Error = Error;
    fn foreign_try_from(
        (response, data, _http_code): (
            AdyenRefundResponse,
            RouterDataV2<F, RefundFlowData, Req, RefundsResponseData>,
            u16,
        ),
    ) -> Result<Self, Self::Error> {
        let status = hyperswitch_common_enums::enums::RefundStatus::Pending;

        let refunds_response_data = RefundsResponseData {
            connector_refund_id: response.psp_reference,
            refund_status: status,
        };

        Ok(Self {
            resource_common_data: RefundFlowData {
                status,
                ..data.resource_common_data
            },
            response: Ok(refunds_response_data),
            ..data
        })
    }
}

#[derive(Default, Debug, Serialize, Deserialize)]
#[serde(rename_all = "camelCase")]
pub struct AdyenCaptureRequest {
    merchant_account: Secret<String>,
    amount: Amount,
    reference: String,
}

impl
    TryFrom<
        &AdyenRouterData<
            &RouterDataV2<Capture, PaymentFlowData, PaymentsCaptureData, PaymentsResponseData>,
        >,
    > for AdyenCaptureRequest
{
    type Error = Error;
    fn try_from(
        item: &AdyenRouterData<
            &RouterDataV2<Capture, PaymentFlowData, PaymentsCaptureData, PaymentsResponseData>,
        >,
    ) -> Result<Self, Self::Error> {
        let auth_type = AdyenAuthType::try_from(&item.router_data.connector_auth_type)?;
        let reference = match item.router_data.request.multiple_capture_data.clone() {
            // if multiple capture request, send capture_id as our reference for the capture
            Some(multiple_capture_request_data) => multiple_capture_request_data.capture_reference,
            // if single capture request, send connector_request_reference_id(attempt_id)
            None => item.router_data.connector_request_reference_id.clone(),
        };
        Ok(Self {
            merchant_account: auth_type.merchant_account,
            reference,
            amount: Amount {
                currency: item.router_data.request.currency,
                value: item.amount.to_owned(),
            },
        })
    }
}

#[derive(Default, Debug, Serialize, Deserialize)]
#[serde(rename_all = "camelCase")]
pub struct AdyenCaptureResponse {
    merchant_account: Secret<String>,
    payment_psp_reference: String,
    psp_reference: String,
    reference: String,
    status: String,
    amount: Amount,
    merchant_reference: Option<String>,
    store: Option<String>,
    splits: Option<Vec<AdyenSplitData>>,
}

impl<F, Req>
    ForeignTryFrom<(
        AdyenCaptureResponse,
        RouterDataV2<F, PaymentFlowData, Req, PaymentsResponseData>,
        bool,
    )> for RouterDataV2<F, PaymentFlowData, Req, PaymentsResponseData>
{
    type Error = Error;
    fn foreign_try_from(
        (response, data, is_multiple_capture_psync_flow): (
            AdyenCaptureResponse,
            RouterDataV2<F, PaymentFlowData, Req, PaymentsResponseData>,
            bool,
        ),
    ) -> Result<Self, Self::Error> {
        let connector_transaction_id = if is_multiple_capture_psync_flow {
            response.psp_reference.clone()
        } else {
            response.payment_psp_reference
        };

        Ok(Self {
            response: Ok(PaymentsResponseData::TransactionResponse {
                resource_id: ResponseId::ConnectorTransactionId(connector_transaction_id),
                redirection_data: Box::new(None),
                connector_metadata: None,
                network_txn_id: None,
                connector_response_reference_id: Some(response.reference),
                incremental_authorization_allowed: None,
            }),
            resource_common_data: PaymentFlowData {
                // From the docs, the only value returned is "received", outcome of refund is available
                // through refund notification webhook
                // For more info: https://docs.adyen.com/online-payments/capture
                status: AttemptStatus::Pending,
                ..data.resource_common_data
            },
            ..data
        })
    }
}<|MERGE_RESOLUTION|>--- conflicted
+++ resolved
@@ -1,13 +1,8 @@
 use domain_types::{
     connector_flow::{Authorize, Capture, Refund, Void},
     connector_types::{
-<<<<<<< HEAD
-        EventType, PaymentFlowData, PaymentsAuthorizeData, PaymentsCaptureData,
+        EventType, PaymentFlowData, PaymentVoidData, PaymentsAuthorizeData, PaymentsCaptureData,
         PaymentsResponseData, RefundFlowData, RefundsData, RefundsResponseData,
-=======
-        EventType, PaymentFlowData, PaymentVoidData, PaymentsAuthorizeData, PaymentsCaptureData, PaymentsResponseData,
-        RefundFlowData, RefundsData, RefundsResponseData,
->>>>>>> acf7b8fc
     },
 };
 use error_stack::ResultExt;
