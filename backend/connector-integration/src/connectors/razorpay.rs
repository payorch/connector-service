--- conflicted
+++ resolved
@@ -4,19 +4,11 @@
     connector_flow::{Authorize, Capture, CreateOrder, PSync, RSync, Refund, Void},
     connector_types::{
         ConnectorServiceTrait, ConnectorWebhookSecrets, EventType, IncomingWebhook,
-<<<<<<< HEAD
         PaymentAuthorizeV2, PaymentCapture, PaymentCreateOrderData, PaymentCreateOrderResponse,
-        PaymentFlowData, PaymentOrderCreate, PaymentSyncV2, PaymentsAuthorizeData,
-        PaymentsCaptureData, PaymentsResponseData, PaymentsSyncData, RefundFlowData,
-        RefundSyncData, RefundSyncV2, RefundV2, RefundsData, RefundsResponseData, RequestDetails,
-        ValidationTrait, WebhookDetailsResponse,
-=======
-        PaymentAuthorizeV2, PaymentCreateOrderData, PaymentCreateOrderResponse, PaymentFlowData,
-        PaymentOrderCreate, PaymentSyncV2, PaymentVoidData, PaymentVoidV2, PaymentsAuthorizeData,
-        PaymentsResponseData, PaymentsSyncData, RefundFlowData, RefundSyncData, RefundSyncV2,
-        RefundV2, RefundsData, RefundsResponseData, RequestDetails, ValidationTrait,
-        WebhookDetailsResponse, PaymentsCaptureData, PaymentCapture
->>>>>>> acf7b8fc
+        PaymentFlowData, PaymentOrderCreate, PaymentSyncV2, PaymentVoidData, PaymentVoidV2,
+        PaymentsAuthorizeData, PaymentsCaptureData, PaymentsResponseData, PaymentsSyncData,
+        RefundFlowData, RefundSyncData, RefundSyncV2, RefundV2, RefundsData, RefundsResponseData,
+        RequestDetails, ValidationTrait, WebhookDetailsResponse,
     },
 };
 use hyperswitch_common_utils::{
@@ -711,14 +703,12 @@
         errors::ConnectorError,
     > {
         let response: razorpay::RazorpayCaptureResponse = res
-        .response
-        .parse_struct("RazorpayCaptureResponse")
-        .map_err(|err| {
-            report!(errors::ConnectorError::ResponseDeserializationFailed)
-                .attach_printable(format!(
-                    "Failed to parse RazorpayCaptureResponse: {err:?}"
-                ))
-        })?;
+            .response
+            .parse_struct("RazorpayCaptureResponse")
+            .map_err(|err| {
+                report!(errors::ConnectorError::ResponseDeserializationFailed)
+                    .attach_printable(format!("Failed to parse RazorpayCaptureResponse: {err:?}"))
+            })?;
 
         with_response_body!(event_builder, response);
 
