pub mod transformers;

use domain_types::{
    connector_flow::{Authorize, PSync, RSync},
    connector_types::{
<<<<<<< HEAD
        PaymentAuthorizeV2, PaymentFlowData, PaymentSyncV2, PaymentsAuthorizeData,
        PaymentsResponseData, PaymentsSyncData, RefundFlowData, RefundSyncV2, RefundSyncData,
        RefundsResponseData,
=======
        IncomingWebhook, PaymentAuthorizeV2, PaymentFlowData, PaymentSyncV2, PaymentsAuthorizeData,
        PaymentsResponseData, PaymentsSyncData,
>>>>>>> 66117a35
    },
};
use hyperswitch_common_utils::{
    errors::CustomResult,
    ext_traits::ByteSliceExt,
    request::{Method, RequestContent},
    types::{AmountConvertor, MinorUnit},
};

use crate::{with_error_response_body, with_response_body};

use base64::engine::general_purpose::STANDARD;
use base64::Engine;
use error_stack::ResultExt;
use hyperswitch_domain_models::{
    router_data::{ConnectorAuthType, ErrorResponse},
    router_data_v2::RouterDataV2,
    router_request_types::SyncRequestType,
};
use hyperswitch_interfaces::{
    api::{self, CaptureSyncMethod, ConnectorCommon},
    configs::Connectors,
    connector_integration_v2::ConnectorIntegrationV2,
    errors,
    events::connector_api_logs::ConnectorEvent,
    types::Response,
};
use hyperswitch_masking::{Mask, Maskable, PeekInterface};

use transformers::{self as razorpay, ForeignTryFrom};

use domain_types::{
    connector_flow::CreateOrder,
    connector_types::{
        ConnectorServiceTrait, PaymentCreateOrderData, PaymentCreateOrderResponse,
        PaymentOrderCreate, ValidationTrait,
    },
};

pub(crate) mod headers {
    pub(crate) const CONTENT_TYPE: &str = "Content-Type";
    pub(crate) const AUTHORIZATION: &str = "Authorization";
}

#[derive(Clone)]
pub struct Razorpay {
    #[allow(dead_code)]
    pub(crate) amount_converter: &'static (dyn AmountConvertor<Output = MinorUnit> + Sync),
}

impl ValidationTrait for Razorpay {
    fn should_do_order_create(&self) -> bool {
        true
    }
}

impl ConnectorServiceTrait for Razorpay {}
impl PaymentAuthorizeV2 for Razorpay {}
impl PaymentSyncV2 for Razorpay {}
impl PaymentOrderCreate for Razorpay {}
<<<<<<< HEAD
impl RefundSyncV2 for Razorpay {}
=======
impl IncomingWebhook for Razorpay {}
>>>>>>> 66117a35

impl Razorpay {
    pub const fn new() -> &'static Self {
        &Self {
            amount_converter: &hyperswitch_common_utils::types::MinorUnitForConnector,
        }
    }
}

impl ConnectorCommon for Razorpay {
    fn id(&self) -> &'static str {
        "razorpay"
    }
    fn get_currency_unit(&self) -> api::CurrencyUnit {
        api::CurrencyUnit::Minor
    }
    fn get_auth_header(
        &self,
        auth_type: &ConnectorAuthType,
    ) -> CustomResult<Vec<(String, Maskable<String>)>, errors::ConnectorError> {
        let auth = razorpay::RazorpayAuthType::try_from(auth_type)
            .map_err(|_| errors::ConnectorError::FailedToObtainAuthType)?;
        let encoded_api_key =
            STANDARD.encode(format!("{}:{}", auth.key_id.peek(), auth.secret_key.peek()));
        Ok(vec![(
            headers::AUTHORIZATION.to_string(),
            format!("Basic {encoded_api_key}").into_masked(),
        )])
    }
    fn base_url<'a>(&self, connectors: &'a Connectors) -> &'a str {
        connectors.razorpay.base_url.as_ref()
    }

    fn build_error_response(
        &self,
        res: Response,
        event_builder: Option<&mut ConnectorEvent>,
    ) -> CustomResult<ErrorResponse, errors::ConnectorError> {
        let response: razorpay::RazorpayErrorResponse = res
            .response
            .parse_struct("ErrorResponse")
            .map_err(|_| errors::ConnectorError::ResponseDeserializationFailed)?;

        with_error_response_body!(event_builder, response);

        Ok(ErrorResponse {
            status_code: res.status_code,
            code: response.error_code,
            message: response.message.to_owned(),
            reason: Some(response.message),
            attempt_status: None,
            connector_transaction_id: response.psp_reference,
        })
    }
}

impl ConnectorIntegrationV2<Authorize, PaymentFlowData, PaymentsAuthorizeData, PaymentsResponseData>
    for Razorpay
{
    fn get_headers(
        &self,
        req: &RouterDataV2<Authorize, PaymentFlowData, PaymentsAuthorizeData, PaymentsResponseData>,
    ) -> CustomResult<Vec<(String, Maskable<String>)>, errors::ConnectorError>
    where
        Self: ConnectorIntegrationV2<
            Authorize,
            PaymentFlowData,
            PaymentsAuthorizeData,
            PaymentsResponseData,
        >,
    {
        let mut header = vec![(
            headers::CONTENT_TYPE.to_string(),
            "application/json".to_string().into(),
        )];
        let mut api_key = self.get_auth_header(&req.connector_auth_type)?;
        header.append(&mut api_key);
        Ok(header)
    }

    fn get_url(
        &self,
        req: &RouterDataV2<Authorize, PaymentFlowData, PaymentsAuthorizeData, PaymentsResponseData>,
    ) -> CustomResult<String, errors::ConnectorError> {
        Ok(format!(
            "{}v1/payments/create/json",
            req.resource_common_data.connectors.razorpay.base_url
        ))
    }

    fn get_request_body(
        &self,
        req: &RouterDataV2<Authorize, PaymentFlowData, PaymentsAuthorizeData, PaymentsResponseData>,
    ) -> CustomResult<Option<RequestContent>, errors::ConnectorError> {
        let connector_router_data =
            razorpay::RazorpayRouterData::try_from((req.request.minor_amount, req))?;
        let connector_req = razorpay::RazorpayPaymentRequest::try_from(&connector_router_data)?;
        Ok(Some(RequestContent::Json(Box::new(connector_req))))
    }

    fn handle_response_v2(
        &self,
        data: &RouterDataV2<
            Authorize,
            PaymentFlowData,
            PaymentsAuthorizeData,
            PaymentsResponseData,
        >,
        event_builder: Option<&mut ConnectorEvent>,
        res: Response,
    ) -> CustomResult<
        RouterDataV2<Authorize, PaymentFlowData, PaymentsAuthorizeData, PaymentsResponseData>,
        errors::ConnectorError,
    > {
        let response: razorpay::RazorpayResponse = res
            .response
            .parse_struct("RazorpayPaymentResponse")
            .map_err(|_| errors::ConnectorError::ResponseDeserializationFailed)?;

        with_response_body!(event_builder, response);

        RouterDataV2::foreign_try_from((
            response,
            data.clone(),
            res.status_code,
            data.request.capture_method,
            false,
            data.request.payment_method_type,
        ))
        .change_context(errors::ConnectorError::ResponseHandlingFailed)
    }

    fn get_error_response_v2(
        &self,
        res: Response,
        event_builder: Option<&mut ConnectorEvent>,
    ) -> CustomResult<ErrorResponse, errors::ConnectorError> {
        self.build_error_response(res, event_builder)
    }

    fn get_5xx_error_response(
        &self,
        res: Response,
        event_builder: Option<&mut ConnectorEvent>,
    ) -> CustomResult<ErrorResponse, errors::ConnectorError> {
        self.build_error_response(res, event_builder)
    }
}

impl ConnectorIntegrationV2<PSync, PaymentFlowData, PaymentsSyncData, PaymentsResponseData>
    for Razorpay
{
    fn get_http_method(&self) -> Method {
        Method::Get
    }
    fn get_headers(
        &self,
        req: &RouterDataV2<PSync, PaymentFlowData, PaymentsSyncData, PaymentsResponseData>,
    ) -> CustomResult<Vec<(String, Maskable<String>)>, errors::ConnectorError>
    where
        Self: ConnectorIntegrationV2<
            Authorize,
            PaymentFlowData,
            PaymentsAuthorizeData,
            PaymentsResponseData,
        >,
    {
        let mut header = vec![(
            headers::CONTENT_TYPE.to_string(),
            "application/json".to_string().into(),
        )];
        let mut api_key = self.get_auth_header(&req.connector_auth_type)?;
        header.append(&mut api_key);
        Ok(header)
    }

    fn get_url(
        &self,
        req: &RouterDataV2<PSync, PaymentFlowData, PaymentsSyncData, PaymentsResponseData>,
    ) -> CustomResult<String, errors::ConnectorError> {
        let payment_id = req
            .request
            .connector_transaction_id
            .get_connector_transaction_id()
            .change_context(errors::ConnectorError::RequestEncodingFailed)?;
        Ok(format!(
            "{}v1/payments/{}",
            req.resource_common_data.connectors.razorpay.base_url, payment_id
        ))
    }

    // fn get_request_body(
    //     &self,
    //     req: &RouterDataV2<PSync, PaymentFlowData, PaymentsSyncData, PaymentsResponseData>,
    // ) -> CustomResult<Option<RequestContent>, errors::ConnectorError> {

    // }

    fn handle_response_v2(
        &self,
        data: &RouterDataV2<PSync, PaymentFlowData, PaymentsSyncData, PaymentsResponseData>,
        event_builder: Option<&mut ConnectorEvent>,
        res: Response,
    ) -> CustomResult<
        RouterDataV2<PSync, PaymentFlowData, PaymentsSyncData, PaymentsResponseData>,
        errors::ConnectorError,
    > {
        let response: razorpay::RazorpayResponse = res
            .response
            .parse_struct("RazorpayPaymentResponse")
            .change_context(errors::ConnectorError::ResponseDeserializationFailed)?;

        with_response_body!(event_builder, response);

        let is_multiple_capture_sync = match data.request.sync_type {
            SyncRequestType::MultipleCaptureSync(_) => true,
            SyncRequestType::SinglePaymentSync => false,
        };
        RouterDataV2::foreign_try_from((
            response,
            data.clone(),
            res.status_code,
            data.request.capture_method,
            is_multiple_capture_sync,
            data.request.payment_method_type,
        ))
        .change_context(errors::ConnectorError::ResponseHandlingFailed)
    }

    fn get_error_response_v2(
        &self,
        res: Response,
        event_builder: Option<&mut ConnectorEvent>,
    ) -> CustomResult<ErrorResponse, errors::ConnectorError> {
        self.build_error_response(res, event_builder)
    }

    fn get_multiple_capture_sync_method(
        &self,
    ) -> CustomResult<CaptureSyncMethod, errors::ConnectorError> {
        Ok(CaptureSyncMethod::Individual)
    }
    fn get_5xx_error_response(
        &self,
        res: Response,
        event_builder: Option<&mut ConnectorEvent>,
    ) -> CustomResult<ErrorResponse, errors::ConnectorError> {
        self.build_error_response(res, event_builder)
    }
}

impl
    ConnectorIntegrationV2<
        CreateOrder,
        PaymentFlowData,
        PaymentCreateOrderData,
        PaymentCreateOrderResponse,
    > for Razorpay
{
    fn get_headers(
        &self,
        req: &RouterDataV2<
            CreateOrder,
            PaymentFlowData,
            PaymentCreateOrderData,
            PaymentCreateOrderResponse,
        >,
    ) -> CustomResult<Vec<(String, Maskable<String>)>, errors::ConnectorError> {
        let mut header = vec![(
            headers::CONTENT_TYPE.to_string(),
            "application/json".to_string().into(),
        )];
        let mut api_key = self.get_auth_header(&req.connector_auth_type)?;
        header.append(&mut api_key);
        Ok(header)
    }

    fn get_url(
        &self,
        req: &RouterDataV2<
            CreateOrder,
            PaymentFlowData,
            PaymentCreateOrderData,
            PaymentCreateOrderResponse,
        >,
    ) -> CustomResult<String, errors::ConnectorError> {
        Ok(format!(
            "{}v1/orders",
            req.resource_common_data.connectors.razorpay.base_url
        ))
    }

    fn get_request_body(
        &self,
        req: &RouterDataV2<
            CreateOrder,
            PaymentFlowData,
            PaymentCreateOrderData,
            PaymentCreateOrderResponse,
        >,
    ) -> CustomResult<Option<RequestContent>, errors::ConnectorError> {
        let connector_router_data =
            razorpay::RazorpayRouterData::try_from((req.request.amount, req))?;
        let connector_req = razorpay::RazorpayOrderRequest::try_from(&connector_router_data)?;
        Ok(Some(RequestContent::Json(Box::new(connector_req))))
    }

    fn handle_response_v2(
        &self,
        data: &RouterDataV2<
            CreateOrder,
            PaymentFlowData,
            PaymentCreateOrderData,
            PaymentCreateOrderResponse,
        >,
        event_builder: Option<&mut ConnectorEvent>,
        res: Response,
    ) -> CustomResult<
        RouterDataV2<
            CreateOrder,
            PaymentFlowData,
            PaymentCreateOrderData,
            PaymentCreateOrderResponse,
        >,
        errors::ConnectorError,
    > {
        let response: razorpay::RazorpayOrderResponse = res
            .response
            .parse_struct("RazorpayOrderResponse")
            .map_err(|_| errors::ConnectorError::ResponseDeserializationFailed)?;

        with_response_body!(event_builder, response);

        RouterDataV2::foreign_try_from((response, data.clone(), res.status_code, false))
            .change_context(errors::ConnectorError::ResponseHandlingFailed)
    }

    fn get_error_response_v2(
        &self,
        res: Response,
        event_builder: Option<&mut ConnectorEvent>,
    ) -> CustomResult<ErrorResponse, errors::ConnectorError> {
        self.build_error_response(res, event_builder)
    }

    fn get_5xx_error_response(
        &self,
        res: Response,
        event_builder: Option<&mut ConnectorEvent>,
    ) -> CustomResult<ErrorResponse, errors::ConnectorError> {
        self.build_error_response(res, event_builder)
    }
}

impl ConnectorIntegrationV2<RSync, RefundFlowData, RefundSyncData, RefundsResponseData> for Razorpay {}<|MERGE_RESOLUTION|>--- conflicted
+++ resolved
@@ -3,14 +3,9 @@
 use domain_types::{
     connector_flow::{Authorize, PSync, RSync},
     connector_types::{
-<<<<<<< HEAD
-        PaymentAuthorizeV2, PaymentFlowData, PaymentSyncV2, PaymentsAuthorizeData,
+        IncomingWebhook, PaymentAuthorizeV2, PaymentFlowData, PaymentSyncV2, PaymentsAuthorizeData,
         PaymentsResponseData, PaymentsSyncData, RefundFlowData, RefundSyncV2, RefundSyncData,
         RefundsResponseData,
-=======
-        IncomingWebhook, PaymentAuthorizeV2, PaymentFlowData, PaymentSyncV2, PaymentsAuthorizeData,
-        PaymentsResponseData, PaymentsSyncData,
->>>>>>> 66117a35
     },
 };
 use hyperswitch_common_utils::{
@@ -71,11 +66,8 @@
 impl PaymentAuthorizeV2 for Razorpay {}
 impl PaymentSyncV2 for Razorpay {}
 impl PaymentOrderCreate for Razorpay {}
-<<<<<<< HEAD
 impl RefundSyncV2 for Razorpay {}
-=======
 impl IncomingWebhook for Razorpay {}
->>>>>>> 66117a35
 
 impl Razorpay {
     pub const fn new() -> &'static Self {
