pub mod test;
pub mod transformers;
use crate::{with_error_response_body, with_response_body};
use domain_types::{
    capture_method_not_supported,
    connector_flow::{
        Accept, Authorize, Capture, CreateOrder, DefendDispute, PSync, RSync, Refund, SetupMandate,
        SubmitEvidence, Void,
    },
    connector_types::{
<<<<<<< HEAD
        is_mandate_supported, AcceptDispute, AcceptDisputeData, ConnectorServiceTrait,
        ConnectorSpecifications, ConnectorValidation, ConnectorWebhookSecrets, DisputeFlowData,
        DisputeResponseData, EventType, IncomingWebhook, PaymentAuthorizeV2, PaymentCapture,
        PaymentCreateOrderData, PaymentCreateOrderResponse, PaymentFlowData, PaymentOrderCreate,
        PaymentSyncV2, PaymentVoidData, PaymentVoidV2, PaymentsAuthorizeData, PaymentsCaptureData,
        PaymentsResponseData, PaymentsSyncData, RefundFlowData, RefundSyncData, RefundSyncV2,
        RefundV2, RefundWebhookDetailsResponse, RefundsData, RefundsResponseData, RequestDetails,
        ResponseId, SetupMandateRequestData, SetupMandateV2, SubmitEvidenceData, SubmitEvidenceV2,
=======
        AcceptDispute, AcceptDisputeData, ConnectorServiceTrait, ConnectorWebhookSecrets,
        DisputeDefend, DisputeDefendData, DisputeFlowData, DisputeResponseData, EventType,
        IncomingWebhook, PaymentAuthorizeV2, PaymentCapture, PaymentCreateOrderData,
        PaymentCreateOrderResponse, PaymentFlowData, PaymentOrderCreate, PaymentSyncV2,
        PaymentVoidData, PaymentVoidV2, PaymentsAuthorizeData, PaymentsCaptureData,
        PaymentsResponseData, PaymentsSyncData, RefundFlowData, RefundSyncData, RefundSyncV2,
        RefundV2, RefundsData, RefundsResponseData, RequestDetails, ResponseId,
        SetupMandateRequestData, SetupMandateV2, SubmitEvidenceData, SubmitEvidenceV2,
>>>>>>> 0a1bf527
        ValidationTrait, WebhookDetailsResponse,
    },
    payment_method_not_supported,
    types::{
        CardSpecificFeatures, ConnectorInfo, FeatureStatus, PaymentConnectorCategory,
        PaymentMethodDataType, PaymentMethodDetails, PaymentMethodSpecificFeatures,
        SupportedPaymentMethods,
    },
};
use hyperswitch_common_enums::{
    AttemptStatus, CaptureMethod, CardNetwork, EventClass, PaymentMethod, PaymentMethodType,
};
use hyperswitch_common_utils::{
    errors::CustomResult,
    ext_traits::ByteSliceExt,
    pii::SecretSerdeValue,
    request::{Method, RequestContent},
    types::{AmountConvertor, MinorUnit},
};
use std::sync::LazyLock;

use base64::engine::general_purpose::STANDARD;
use base64::Engine;
use error_stack::{report, ResultExt};
use hyperswitch_domain_models::{
    payment_method_data::PaymentMethodData,
    router_data::{ConnectorAuthType, ErrorResponse},
    router_data_v2::RouterDataV2,
    router_request_types::SyncRequestType,
};
use hyperswitch_interfaces::{
    api::{self, CaptureSyncMethod, ConnectorCommon},
    configs::Connectors,
    connector_integration_v2::ConnectorIntegrationV2,
    errors,
    errors::ConnectorError,
    events::connector_api_logs::ConnectorEvent,
    types::Response,
};
use hyperswitch_masking::{Mask, Maskable, PeekInterface};

use transformers::{self as razorpay, ForeignTryFrom};

pub(crate) mod headers {
    pub(crate) const CONTENT_TYPE: &str = "Content-Type";
    pub(crate) const AUTHORIZATION: &str = "Authorization";
}

#[derive(Clone)]
pub struct Razorpay {
    #[allow(dead_code)]
    pub(crate) amount_converter: &'static (dyn AmountConvertor<Output = MinorUnit> + Sync),
}

impl ValidationTrait for Razorpay {
    fn should_do_order_create(&self) -> bool {
        true
    }
}

impl ConnectorServiceTrait for Razorpay {}
impl PaymentAuthorizeV2 for Razorpay {}
impl PaymentSyncV2 for Razorpay {}
impl PaymentOrderCreate for Razorpay {}
impl PaymentVoidV2 for Razorpay {}
impl RefundSyncV2 for Razorpay {}
impl RefundV2 for Razorpay {}
impl PaymentCapture for Razorpay {}
impl SetupMandateV2 for Razorpay {}
impl AcceptDispute for Razorpay {}
impl SubmitEvidenceV2 for Razorpay {}
impl DisputeDefend for Razorpay {}

impl Razorpay {
    pub const fn new() -> &'static Self {
        &Self {
            amount_converter: &hyperswitch_common_utils::types::MinorUnitForConnector,
        }
    }
}

impl ConnectorCommon for Razorpay {
    fn id(&self) -> &'static str {
        "razorpay"
    }
    fn get_currency_unit(&self) -> api::CurrencyUnit {
        api::CurrencyUnit::Minor
    }
    fn get_auth_header(
        &self,
        auth_type: &ConnectorAuthType,
    ) -> CustomResult<Vec<(String, Maskable<String>)>, errors::ConnectorError> {
        let auth = razorpay::RazorpayAuthType::try_from(auth_type)
            .map_err(|_| errors::ConnectorError::FailedToObtainAuthType)?;
        let encoded_api_key =
            STANDARD.encode(format!("{}:{}", auth.key_id.peek(), auth.secret_key.peek()));
        Ok(vec![(
            headers::AUTHORIZATION.to_string(),
            format!("Basic {encoded_api_key}").into_masked(),
        )])
    }
    fn base_url<'a>(&self, connectors: &'a Connectors) -> &'a str {
        connectors.razorpay.base_url.as_ref()
    }

    fn build_error_response(
        &self,
        res: Response,
        event_builder: Option<&mut ConnectorEvent>,
    ) -> CustomResult<ErrorResponse, errors::ConnectorError> {
        let response: razorpay::RazorpayErrorResponse = res
            .response
            .parse_struct("ErrorResponse")
            .map_err(|_| errors::ConnectorError::ResponseDeserializationFailed)?;

        with_error_response_body!(event_builder, response);

        Ok(ErrorResponse {
            status_code: res.status_code,
            code: response.error.code,
            message: response.error.description,
            reason: Some(response.error.reason),
            attempt_status: None,
            connector_transaction_id: None,
        })
    }
}

impl ConnectorIntegrationV2<Authorize, PaymentFlowData, PaymentsAuthorizeData, PaymentsResponseData>
    for Razorpay
{
    fn get_headers(
        &self,
        req: &RouterDataV2<Authorize, PaymentFlowData, PaymentsAuthorizeData, PaymentsResponseData>,
    ) -> CustomResult<Vec<(String, Maskable<String>)>, errors::ConnectorError>
    where
        Self: ConnectorIntegrationV2<
            Authorize,
            PaymentFlowData,
            PaymentsAuthorizeData,
            PaymentsResponseData,
        >,
    {
        let mut header = vec![(
            headers::CONTENT_TYPE.to_string(),
            "application/json".to_string().into(),
        )];
        let mut api_key = self.get_auth_header(&req.connector_auth_type)?;
        header.append(&mut api_key);
        Ok(header)
    }

    fn get_url(
        &self,
        req: &RouterDataV2<Authorize, PaymentFlowData, PaymentsAuthorizeData, PaymentsResponseData>,
    ) -> CustomResult<String, errors::ConnectorError> {
        Ok(format!(
            "{}v1/payments/create/json",
            req.resource_common_data.connectors.razorpay.base_url
        ))
    }

    fn get_request_body(
        &self,
        req: &RouterDataV2<Authorize, PaymentFlowData, PaymentsAuthorizeData, PaymentsResponseData>,
    ) -> CustomResult<Option<RequestContent>, errors::ConnectorError> {
        let connector_router_data =
            razorpay::RazorpayRouterData::try_from((req.request.minor_amount, req))?;
        let connector_req = razorpay::RazorpayPaymentRequest::try_from(&connector_router_data)?;
        Ok(Some(RequestContent::Json(Box::new(connector_req))))
    }

    fn handle_response_v2(
        &self,
        data: &RouterDataV2<
            Authorize,
            PaymentFlowData,
            PaymentsAuthorizeData,
            PaymentsResponseData,
        >,
        event_builder: Option<&mut ConnectorEvent>,
        res: Response,
    ) -> CustomResult<
        RouterDataV2<Authorize, PaymentFlowData, PaymentsAuthorizeData, PaymentsResponseData>,
        errors::ConnectorError,
    > {
        let response: razorpay::RazorpayResponse = res
            .response
            .parse_struct("RazorpayPaymentResponse")
            .map_err(|_| errors::ConnectorError::ResponseDeserializationFailed)?;

        with_response_body!(event_builder, response);

        RouterDataV2::foreign_try_from((
            response,
            data.clone(),
            res.status_code,
            data.request.capture_method,
            false,
            data.request.payment_method_type,
        ))
        .change_context(errors::ConnectorError::ResponseHandlingFailed)
    }

    fn get_error_response_v2(
        &self,
        res: Response,
        event_builder: Option<&mut ConnectorEvent>,
    ) -> CustomResult<ErrorResponse, errors::ConnectorError> {
        self.build_error_response(res, event_builder)
    }

    fn get_5xx_error_response(
        &self,
        res: Response,
        event_builder: Option<&mut ConnectorEvent>,
    ) -> CustomResult<ErrorResponse, errors::ConnectorError> {
        self.build_error_response(res, event_builder)
    }
}

impl ConnectorIntegrationV2<PSync, PaymentFlowData, PaymentsSyncData, PaymentsResponseData>
    for Razorpay
{
    fn get_http_method(&self) -> Method {
        Method::Get
    }
    fn get_headers(
        &self,
        req: &RouterDataV2<PSync, PaymentFlowData, PaymentsSyncData, PaymentsResponseData>,
    ) -> CustomResult<Vec<(String, Maskable<String>)>, errors::ConnectorError>
    where
        Self: ConnectorIntegrationV2<
            Authorize,
            PaymentFlowData,
            PaymentsAuthorizeData,
            PaymentsResponseData,
        >,
    {
        let mut header = vec![(
            headers::CONTENT_TYPE.to_string(),
            "application/json".to_string().into(),
        )];
        let mut api_key = self.get_auth_header(&req.connector_auth_type)?;
        header.append(&mut api_key);
        Ok(header)
    }

    fn get_url(
        &self,
        req: &RouterDataV2<PSync, PaymentFlowData, PaymentsSyncData, PaymentsResponseData>,
    ) -> CustomResult<String, errors::ConnectorError> {
        let payment_id = req
            .request
            .connector_transaction_id
            .get_connector_transaction_id()
            .change_context(errors::ConnectorError::RequestEncodingFailed)?;
        Ok(format!(
            "{}v1/payments/{}",
            req.resource_common_data.connectors.razorpay.base_url, payment_id
        ))
    }

    fn handle_response_v2(
        &self,
        data: &RouterDataV2<PSync, PaymentFlowData, PaymentsSyncData, PaymentsResponseData>,
        event_builder: Option<&mut ConnectorEvent>,
        res: Response,
    ) -> CustomResult<
        RouterDataV2<PSync, PaymentFlowData, PaymentsSyncData, PaymentsResponseData>,
        errors::ConnectorError,
    > {
        let response: razorpay::RazorpayResponse = res
            .response
            .parse_struct("RazorpayPaymentResponse")
            .change_context(errors::ConnectorError::ResponseDeserializationFailed)?;

        with_response_body!(event_builder, response);

        let is_multiple_capture_sync = match data.request.sync_type {
            SyncRequestType::MultipleCaptureSync(_) => true,
            SyncRequestType::SinglePaymentSync => false,
        };
        RouterDataV2::foreign_try_from((
            response,
            data.clone(),
            res.status_code,
            data.request.capture_method,
            is_multiple_capture_sync,
            data.request.payment_method_type,
        ))
        .change_context(errors::ConnectorError::ResponseHandlingFailed)
    }

    fn get_error_response_v2(
        &self,
        res: Response,
        event_builder: Option<&mut ConnectorEvent>,
    ) -> CustomResult<ErrorResponse, errors::ConnectorError> {
        self.build_error_response(res, event_builder)
    }

    fn get_multiple_capture_sync_method(
        &self,
    ) -> CustomResult<CaptureSyncMethod, errors::ConnectorError> {
        Ok(CaptureSyncMethod::Individual)
    }
    fn get_5xx_error_response(
        &self,
        res: Response,
        event_builder: Option<&mut ConnectorEvent>,
    ) -> CustomResult<ErrorResponse, errors::ConnectorError> {
        self.build_error_response(res, event_builder)
    }
}

impl
    ConnectorIntegrationV2<
        CreateOrder,
        PaymentFlowData,
        PaymentCreateOrderData,
        PaymentCreateOrderResponse,
    > for Razorpay
{
    fn get_headers(
        &self,
        req: &RouterDataV2<
            CreateOrder,
            PaymentFlowData,
            PaymentCreateOrderData,
            PaymentCreateOrderResponse,
        >,
    ) -> CustomResult<Vec<(String, Maskable<String>)>, errors::ConnectorError> {
        let mut header = vec![(
            headers::CONTENT_TYPE.to_string(),
            "application/json".to_string().into(),
        )];
        let mut api_key = self.get_auth_header(&req.connector_auth_type)?;
        header.append(&mut api_key);
        Ok(header)
    }

    fn get_url(
        &self,
        req: &RouterDataV2<
            CreateOrder,
            PaymentFlowData,
            PaymentCreateOrderData,
            PaymentCreateOrderResponse,
        >,
    ) -> CustomResult<String, errors::ConnectorError> {
        Ok(format!(
            "{}v1/orders",
            req.resource_common_data.connectors.razorpay.base_url
        ))
    }

    fn get_request_body(
        &self,
        req: &RouterDataV2<
            CreateOrder,
            PaymentFlowData,
            PaymentCreateOrderData,
            PaymentCreateOrderResponse,
        >,
    ) -> CustomResult<Option<RequestContent>, errors::ConnectorError> {
        let connector_router_data =
            razorpay::RazorpayRouterData::try_from((req.request.amount, req))?;
        let connector_req = razorpay::RazorpayOrderRequest::try_from(&connector_router_data)?;
        Ok(Some(RequestContent::Json(Box::new(connector_req))))
    }

    fn handle_response_v2(
        &self,
        data: &RouterDataV2<
            CreateOrder,
            PaymentFlowData,
            PaymentCreateOrderData,
            PaymentCreateOrderResponse,
        >,
        event_builder: Option<&mut ConnectorEvent>,
        res: Response,
    ) -> CustomResult<
        RouterDataV2<
            CreateOrder,
            PaymentFlowData,
            PaymentCreateOrderData,
            PaymentCreateOrderResponse,
        >,
        errors::ConnectorError,
    > {
        let response: razorpay::RazorpayOrderResponse = res
            .response
            .parse_struct("RazorpayOrderResponse")
            .map_err(|_| errors::ConnectorError::ResponseDeserializationFailed)?;

        with_response_body!(event_builder, response);

        RouterDataV2::foreign_try_from((response, data.clone(), res.status_code, false))
            .change_context(errors::ConnectorError::ResponseHandlingFailed)
    }

    fn get_error_response_v2(
        &self,
        res: Response,
        event_builder: Option<&mut ConnectorEvent>,
    ) -> CustomResult<ErrorResponse, errors::ConnectorError> {
        self.build_error_response(res, event_builder)
    }

    fn get_5xx_error_response(
        &self,
        res: Response,
        event_builder: Option<&mut ConnectorEvent>,
    ) -> CustomResult<ErrorResponse, errors::ConnectorError> {
        self.build_error_response(res, event_builder)
    }
}

impl ConnectorIntegrationV2<RSync, RefundFlowData, RefundSyncData, RefundsResponseData>
    for Razorpay
{
    fn get_http_method(&self) -> Method {
        Method::Get
    }

    fn get_headers(
        &self,
        req: &RouterDataV2<RSync, RefundFlowData, RefundSyncData, RefundsResponseData>,
    ) -> CustomResult<Vec<(String, Maskable<String>)>, errors::ConnectorError>
    where
        Self: ConnectorIntegrationV2<RSync, RefundFlowData, RefundSyncData, RefundsResponseData>,
    {
        let mut header = vec![(
            headers::CONTENT_TYPE.to_string(),
            "application/json".to_string().into(),
        )];
        let mut api_key = self.get_auth_header(&req.connector_auth_type)?;
        header.append(&mut api_key);
        Ok(header)
    }

    fn get_url(
        &self,
        req: &RouterDataV2<RSync, RefundFlowData, RefundSyncData, RefundsResponseData>,
    ) -> CustomResult<String, errors::ConnectorError> {
        let refund_id = req.request.connector_refund_id.clone();
        Ok(format!(
            "{}v1/refunds/{}",
            req.resource_common_data.connectors.razorpay.base_url, refund_id
        ))
    }

    fn handle_response_v2(
        &self,
        data: &RouterDataV2<RSync, RefundFlowData, RefundSyncData, RefundsResponseData>,
        event_builder: Option<&mut ConnectorEvent>,
        res: Response,
    ) -> CustomResult<
        RouterDataV2<RSync, RefundFlowData, RefundSyncData, RefundsResponseData>,
        errors::ConnectorError,
    > {
        let response: razorpay::RazorpayRefundResponse = res
            .response
            .parse_struct("RazorpayRefundSyncResponse")
            .change_context(errors::ConnectorError::ResponseDeserializationFailed)?;

        with_response_body!(event_builder, response);

        RouterDataV2::foreign_try_from((response, data.clone()))
            .change_context(errors::ConnectorError::ResponseHandlingFailed)
    }

    fn get_error_response_v2(
        &self,
        res: Response,
        event_builder: Option<&mut ConnectorEvent>,
    ) -> CustomResult<ErrorResponse, errors::ConnectorError> {
        self.build_error_response(res, event_builder)
    }

    fn get_5xx_error_response(
        &self,
        res: Response,
        event_builder: Option<&mut ConnectorEvent>,
    ) -> CustomResult<ErrorResponse, errors::ConnectorError> {
        self.build_error_response(res, event_builder)
    }
}

impl IncomingWebhook for Razorpay {
    fn get_event_type(
        &self,
        request: RequestDetails,
        _connector_webhook_secret: Option<ConnectorWebhookSecrets>,
        _connector_account_details: Option<ConnectorAuthType>,
    ) -> Result<EventType, error_stack::Report<errors::ConnectorError>> {
        let payload = transformers::get_webhook_object_from_body(request.body).map_err(|err| {
            report!(errors::ConnectorError::WebhookBodyDecodingFailed)
                .attach_printable(format!("error while decoing webhook body {err}"))
        })?;

        if payload.refund.is_some() {
            Ok(EventType::Refund)
        } else {
            Ok(EventType::Payment)
        }
    }

    fn process_payment_webhook(
        &self,
        request: RequestDetails,
        _connector_webhook_secret: Option<ConnectorWebhookSecrets>,
        _connector_account_details: Option<ConnectorAuthType>,
    ) -> Result<WebhookDetailsResponse, error_stack::Report<errors::ConnectorError>> {
        let payload = transformers::get_webhook_object_from_body(request.body).map_err(|err| {
            report!(errors::ConnectorError::WebhookBodyDecodingFailed)
                .attach_printable(format!("error while decoing webhook body {err}"))
        })?;

        let notif = payload.payment.ok_or_else(|| {
            error_stack::Report::new(errors::ConnectorError::RequestEncodingFailed)
        })?;

        Ok(WebhookDetailsResponse {
            resource_id: Some(ResponseId::ConnectorTransactionId(notif.entity.order_id)),
            status: transformers::get_razorpay_payment_webhook_status(
                notif.entity.entity,
                notif.entity.status,
            )?,
            connector_response_reference_id: None,
            error_code: notif.entity.error_code,
            error_message: notif.entity.error_reason,
        })
    }

    fn process_refund_webhook(
        &self,
        request: RequestDetails,
        _connector_webhook_secret: Option<ConnectorWebhookSecrets>,
        _connector_account_details: Option<ConnectorAuthType>,
    ) -> Result<RefundWebhookDetailsResponse, error_stack::Report<errors::ConnectorError>> {
        let payload = transformers::get_webhook_object_from_body(request.body).map_err(|err| {
            report!(errors::ConnectorError::WebhookBodyDecodingFailed)
                .attach_printable(format!("error while decoing webhook body {err}"))
        })?;

        let notif = payload.refund.ok_or_else(|| {
            error_stack::Report::new(errors::ConnectorError::RequestEncodingFailed)
        })?;

        Ok(RefundWebhookDetailsResponse {
            connector_refund_id: Some(notif.entity.id),
            status: transformers::get_razorpay_refund_webhook_status(
                notif.entity.entity,
                notif.entity.status,
            )?,
            connector_response_reference_id: None,
            error_code: None,
            error_message: None,
        })
    }
}

impl ConnectorIntegrationV2<Void, PaymentFlowData, PaymentVoidData, PaymentsResponseData>
    for Razorpay
{
}

impl ConnectorIntegrationV2<Refund, RefundFlowData, RefundsData, RefundsResponseData> for Razorpay {
    fn get_headers(
        &self,
        req: &RouterDataV2<Refund, RefundFlowData, RefundsData, RefundsResponseData>,
    ) -> CustomResult<Vec<(String, Maskable<String>)>, errors::ConnectorError>
    where
        Self: ConnectorIntegrationV2<Refund, RefundFlowData, RefundsData, RefundsResponseData>,
    {
        let mut header = vec![(
            headers::CONTENT_TYPE.to_string(),
            "application/json".to_string().into(),
        )];
        let mut api_key = self.get_auth_header(&req.connector_auth_type)?;
        header.append(&mut api_key);
        Ok(header)
    }

    fn get_url(
        &self,
        req: &RouterDataV2<Refund, RefundFlowData, RefundsData, RefundsResponseData>,
    ) -> CustomResult<String, errors::ConnectorError> {
        let connector_payment_id = req.request.connector_transaction_id.clone();
        Ok(format!(
            "{}v1/payments/{}/refund",
            req.resource_common_data.connectors.razorpay.base_url, connector_payment_id
        ))
    }

    fn get_request_body(
        &self,
        req: &RouterDataV2<Refund, RefundFlowData, RefundsData, RefundsResponseData>,
    ) -> CustomResult<Option<RequestContent>, errors::ConnectorError> {
        let refund_router_data =
            razorpay::RazorpayRouterData::try_from((req.request.minor_refund_amount, req))?;
        let connector_req = razorpay::RazorpayRefundRequest::try_from(&refund_router_data)?;

        Ok(Some(RequestContent::Json(Box::new(connector_req))))
    }

    fn handle_response_v2(
        &self,
        data: &RouterDataV2<Refund, RefundFlowData, RefundsData, RefundsResponseData>,
        event_builder: Option<&mut ConnectorEvent>,
        res: Response,
    ) -> CustomResult<
        RouterDataV2<Refund, RefundFlowData, RefundsData, RefundsResponseData>,
        errors::ConnectorError,
    > {
        let response: razorpay::RazorpayRefundResponse = res
            .response
            .parse_struct("RazorpayRefundResponse")
            .change_context(errors::ConnectorError::ResponseDeserializationFailed)?;

        with_response_body!(event_builder, response);

        RouterDataV2::foreign_try_from((response, data.clone()))
            .change_context(errors::ConnectorError::ResponseHandlingFailed)
    }

    fn get_error_response_v2(
        &self,
        res: Response,
        event_builder: Option<&mut ConnectorEvent>,
    ) -> CustomResult<ErrorResponse, errors::ConnectorError> {
        self.build_error_response(res, event_builder)
    }

    fn get_5xx_error_response(
        &self,
        res: Response,
        event_builder: Option<&mut ConnectorEvent>,
    ) -> CustomResult<ErrorResponse, errors::ConnectorError> {
        self.build_error_response(res, event_builder)
    }
}

impl ConnectorIntegrationV2<Capture, PaymentFlowData, PaymentsCaptureData, PaymentsResponseData>
    for Razorpay
{
    fn get_headers(
        &self,
        req: &RouterDataV2<Capture, PaymentFlowData, PaymentsCaptureData, PaymentsResponseData>,
    ) -> CustomResult<Vec<(String, Maskable<String>)>, errors::ConnectorError>
    where
        Self: ConnectorIntegrationV2<
            Capture,
            PaymentFlowData,
            PaymentsCaptureData,
            PaymentsResponseData,
        >,
    {
        let mut header = vec![(
            headers::CONTENT_TYPE.to_string(),
            "application/json".to_string().into(),
        )];
        let mut api_key = self.get_auth_header(&req.connector_auth_type)?;
        header.append(&mut api_key);
        Ok(header)
    }

    fn get_url(
        &self,
        req: &RouterDataV2<Capture, PaymentFlowData, PaymentsCaptureData, PaymentsResponseData>,
    ) -> CustomResult<String, errors::ConnectorError> {
        let id = match &req.request.connector_transaction_id {
            ResponseId::ConnectorTransactionId(id) => id,
            _ => {
                return Err(errors::ConnectorError::MissingConnectorTransactionID.into());
            }
        };
        Ok(format!(
            "{}v1/payments/{}/capture",
            req.resource_common_data.connectors.razorpay.base_url, id
        ))
    }

    fn get_request_body(
        &self,
        req: &RouterDataV2<Capture, PaymentFlowData, PaymentsCaptureData, PaymentsResponseData>,
    ) -> CustomResult<Option<RequestContent>, errors::ConnectorError> {
        let connector_router_data =
            razorpay::RazorpayRouterData::try_from((req.request.minor_amount_to_capture, req))?;
        let connector_req = razorpay::RazorpayCaptureRequest::try_from(&connector_router_data)?;
        Ok(Some(RequestContent::Json(Box::new(connector_req))))
    }

    fn handle_response_v2(
        &self,
        data: &RouterDataV2<Capture, PaymentFlowData, PaymentsCaptureData, PaymentsResponseData>,
        event_builder: Option<&mut ConnectorEvent>,
        res: Response,
    ) -> CustomResult<
        RouterDataV2<Capture, PaymentFlowData, PaymentsCaptureData, PaymentsResponseData>,
        errors::ConnectorError,
    > {
        let response: razorpay::RazorpayCaptureResponse = res
            .response
            .parse_struct("RazorpayCaptureResponse")
            .map_err(|err| {
                report!(errors::ConnectorError::ResponseDeserializationFailed)
                    .attach_printable(format!("Failed to parse RazorpayCaptureResponse: {err:?}"))
            })?;

        with_response_body!(event_builder, response);

        RouterDataV2::foreign_try_from((response, data.clone()))
            .change_context(errors::ConnectorError::ResponseHandlingFailed)
    }

    fn get_error_response_v2(
        &self,
        res: Response,
        event_builder: Option<&mut ConnectorEvent>,
    ) -> CustomResult<ErrorResponse, errors::ConnectorError> {
        self.build_error_response(res, event_builder)
    }

    fn get_5xx_error_response(
        &self,
        res: Response,
        event_builder: Option<&mut ConnectorEvent>,
    ) -> CustomResult<ErrorResponse, errors::ConnectorError> {
        self.build_error_response(res, event_builder)
    }
}

impl
    ConnectorIntegrationV2<
        SetupMandate,
        PaymentFlowData,
        SetupMandateRequestData,
        PaymentsResponseData,
    > for Razorpay
{
}

impl ConnectorIntegrationV2<Accept, DisputeFlowData, AcceptDisputeData, DisputeResponseData>
    for Razorpay
{
}

impl
    ConnectorIntegrationV2<SubmitEvidence, DisputeFlowData, SubmitEvidenceData, DisputeResponseData>
    for Razorpay
{
}

<<<<<<< HEAD
impl ConnectorValidation for Razorpay {
    fn validate_connector_against_payment_request(
        &self,
        capture_method: Option<CaptureMethod>,
        payment_method: PaymentMethod,
        pmt: Option<PaymentMethodType>,
    ) -> CustomResult<(), ConnectorError> {
        let capture_method = capture_method.unwrap_or_default();
        let connector = self.id();

        match pmt {
            Some(payment_method_type) => match payment_method_type {
                PaymentMethodType::Credit | PaymentMethodType::Debit => match capture_method {
                    CaptureMethod::Automatic
                    | CaptureMethod::Manual
                    | CaptureMethod::ManualMultiple => Ok(()),
                    CaptureMethod::Scheduled => {
                        capture_method_not_supported!(
                            connector,
                            capture_method,
                            payment_method_type
                        )
                    }
                },
                _ => {
                    payment_method_not_supported!(connector, payment_method_type, payment_method)
                }
            },
            None => match capture_method {
                //not sure of the cap methods, confirm later
                CaptureMethod::Automatic
                | CaptureMethod::Manual
                | CaptureMethod::ManualMultiple => Ok(()),
                CaptureMethod::Scheduled => {
                    capture_method_not_supported!(connector, capture_method)
                }
            },
        }
    }

    fn validate_mandate_payment(
        &self,
        pm_type: Option<PaymentMethodType>,
        pm_data: PaymentMethodData,
    ) -> CustomResult<(), ConnectorError> {
        let mandate_supported_pmd = std::collections::HashSet::from([PaymentMethodDataType::Card]);
        is_mandate_supported(pm_data, pm_type, mandate_supported_pmd, self.id())
    }

    fn validate_psync_reference_id(
        &self,
        data: &hyperswitch_domain_models::router_request_types::PaymentsSyncData,
        _is_three_ds: bool,
        _status: AttemptStatus,
        _connector_meta_data: Option<SecretSerdeValue>,
    ) -> CustomResult<(), errors::ConnectorError> {
        if data.encoded_data.is_some() {
            return Ok(());
        }
        Err(errors::ConnectorError::MissingRequiredField {
            field_name: "encoded_data",
        }
        .into())
    }
    fn is_webhook_source_verification_mandatory(&self) -> bool {
        false //Since webhooks is unimplemented so far out
    }
}

static RAZORPAY_SUPPORTED_PAYMENT_METHODS: LazyLock<SupportedPaymentMethods> =
    LazyLock::new(|| {
        let razorpay_supported_capture_methods = vec![
            CaptureMethod::Automatic,
            CaptureMethod::Manual,
            CaptureMethod::ManualMultiple,
            // CaptureMethod::Scheduled,
        ];

        let razorpay_supported_card_network = vec![
            CardNetwork::Visa,
            CardNetwork::Mastercard,
            CardNetwork::AmericanExpress,
            CardNetwork::Maestro,
            CardNetwork::RuPay,
            CardNetwork::DinersClub,
            //have to add bajaj to this list too
            // ref : https://razorpay.com/docs/payments/payment-methods/cards/
        ];

        let mut razorpay_supported_payment_methods = SupportedPaymentMethods::new();

        razorpay_supported_payment_methods
            .entry(PaymentMethod::Card)
            .or_default()
            .insert(
                PaymentMethodType::Debit,
                PaymentMethodDetails {
                    mandates: FeatureStatus::NotSupported,
                    refunds: FeatureStatus::Supported,
                    supported_capture_methods: razorpay_supported_capture_methods.clone(),
                    specific_features: Some(PaymentMethodSpecificFeatures::Card(
                        CardSpecificFeatures {
                            three_ds: FeatureStatus::NotSupported,
                            no_three_ds: FeatureStatus::Supported,
                            supported_card_networks: razorpay_supported_card_network.clone(),
                        },
                    )),
                },
            );

        razorpay_supported_payment_methods
            .entry(PaymentMethod::Card)
            .or_default()
            .insert(
                PaymentMethodType::Credit,
                PaymentMethodDetails {
                    mandates: FeatureStatus::NotSupported,
                    refunds: FeatureStatus::Supported,
                    supported_capture_methods: razorpay_supported_capture_methods.clone(),
                    specific_features: Some(PaymentMethodSpecificFeatures::Card(
                        CardSpecificFeatures {
                            three_ds: FeatureStatus::NotSupported,
                            no_three_ds: FeatureStatus::Supported,
                            supported_card_networks: razorpay_supported_card_network.clone(),
                        },
                    )),
                },
            );

        razorpay_supported_payment_methods
    });

static RAZORPAY_CONNECTOR_INFO: ConnectorInfo = ConnectorInfo {
    display_name: "Razorpay",
    description: "Razorpay is a payment gateway that allows businesses to accept, process, and disburse payments with its product suite.",
    connector_type: PaymentConnectorCategory::PaymentGateway
};

static RAZORPAY_SUPPORTED_WEBHOOK_FLOWS: &[EventClass] = &[];

impl ConnectorSpecifications for Razorpay {
    fn get_connector_about(&self) -> Option<&'static ConnectorInfo> {
        Some(&RAZORPAY_CONNECTOR_INFO)
    }

    fn get_supported_webhook_flows(&self) -> Option<&'static [EventClass]> {
        Some(RAZORPAY_SUPPORTED_WEBHOOK_FLOWS)
    }

    fn get_supported_payment_methods(&self) -> Option<&'static SupportedPaymentMethods> {
        Some(&RAZORPAY_SUPPORTED_PAYMENT_METHODS)
    }
=======
impl ConnectorIntegrationV2<DefendDispute, DisputeFlowData, DisputeDefendData, DisputeResponseData>
    for Razorpay
{
>>>>>>> 0a1bf527
}<|MERGE_RESOLUTION|>--- conflicted
+++ resolved
@@ -7,26 +7,16 @@
         Accept, Authorize, Capture, CreateOrder, DefendDispute, PSync, RSync, Refund, SetupMandate,
         SubmitEvidence, Void,
     },
+    connector_types::{is_mandate_supported, ConnectorSpecifications, ConnectorValidation},
     connector_types::{
-<<<<<<< HEAD
-        is_mandate_supported, AcceptDispute, AcceptDisputeData, ConnectorServiceTrait,
-        ConnectorSpecifications, ConnectorValidation, ConnectorWebhookSecrets, DisputeFlowData,
-        DisputeResponseData, EventType, IncomingWebhook, PaymentAuthorizeV2, PaymentCapture,
-        PaymentCreateOrderData, PaymentCreateOrderResponse, PaymentFlowData, PaymentOrderCreate,
-        PaymentSyncV2, PaymentVoidData, PaymentVoidV2, PaymentsAuthorizeData, PaymentsCaptureData,
-        PaymentsResponseData, PaymentsSyncData, RefundFlowData, RefundSyncData, RefundSyncV2,
-        RefundV2, RefundWebhookDetailsResponse, RefundsData, RefundsResponseData, RequestDetails,
-        ResponseId, SetupMandateRequestData, SetupMandateV2, SubmitEvidenceData, SubmitEvidenceV2,
-=======
         AcceptDispute, AcceptDisputeData, ConnectorServiceTrait, ConnectorWebhookSecrets,
         DisputeDefend, DisputeDefendData, DisputeFlowData, DisputeResponseData, EventType,
         IncomingWebhook, PaymentAuthorizeV2, PaymentCapture, PaymentCreateOrderData,
         PaymentCreateOrderResponse, PaymentFlowData, PaymentOrderCreate, PaymentSyncV2,
         PaymentVoidData, PaymentVoidV2, PaymentsAuthorizeData, PaymentsCaptureData,
         PaymentsResponseData, PaymentsSyncData, RefundFlowData, RefundSyncData, RefundSyncV2,
-        RefundV2, RefundsData, RefundsResponseData, RequestDetails, ResponseId,
-        SetupMandateRequestData, SetupMandateV2, SubmitEvidenceData, SubmitEvidenceV2,
->>>>>>> 0a1bf527
+        RefundV2, RefundWebhookDetailsResponse, RefundsData, RefundsResponseData, RequestDetails,
+        ResponseId, SetupMandateRequestData, SetupMandateV2, SubmitEvidenceData, SubmitEvidenceV2,
         ValidationTrait, WebhookDetailsResponse,
     },
     payment_method_not_supported,
@@ -783,7 +773,11 @@
 {
 }
 
-<<<<<<< HEAD
+impl ConnectorIntegrationV2<DefendDispute, DisputeFlowData, DisputeDefendData, DisputeResponseData>
+    for Razorpay
+{
+}
+
 impl ConnectorValidation for Razorpay {
     fn validate_connector_against_payment_request(
         &self,
@@ -936,9 +930,4 @@
     fn get_supported_payment_methods(&self) -> Option<&'static SupportedPaymentMethods> {
         Some(&RAZORPAY_SUPPORTED_PAYMENT_METHODS)
     }
-=======
-impl ConnectorIntegrationV2<DefendDispute, DisputeFlowData, DisputeDefendData, DisputeResponseData>
-    for Razorpay
-{
->>>>>>> 0a1bf527
 }