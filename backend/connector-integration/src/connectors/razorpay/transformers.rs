--- conflicted
+++ resolved
@@ -10,14 +10,11 @@
 };
 
 use domain_types::{
-    connector_flow::{Authorize, CreateOrder, RSync, Refund, Capture},
+    connector_flow::{Authorize, Capture, CreateOrder, RSync, Refund},
     connector_types::{
         PaymentCreateOrderData, PaymentCreateOrderResponse, PaymentFlowData, PaymentsAuthorizeData,
-<<<<<<< HEAD
-        PaymentsResponseData, RefundFlowData, RefundSyncData, RefundsData, RefundsResponseData,
-=======
-        PaymentsResponseData, RefundFlowData, RefundSyncData, RefundsData, RefundsResponseData, PaymentsCaptureData
->>>>>>> acf7b8fc
+        PaymentsCaptureData, PaymentsResponseData, RefundFlowData, RefundSyncData, RefundsData,
+        RefundsResponseData,
     },
 };
 use hyperswitch_domain_models::{
@@ -502,11 +499,7 @@
         >,
     > for RazorpayRefundRequest
 {
-<<<<<<< HEAD
-    type Error = Error;
-=======
     type Error = errors::ConnectorError;
->>>>>>> acf7b8fc
     fn try_from(
         item: &RazorpayRouterData<
             &RouterDataV2<Refund, RefundFlowData, RefundsData, RefundsResponseData>,
@@ -1062,8 +1055,6 @@
             RazorpayRefundStatus::Failed => Ok(RefundStatus::Failure),
         },
         RazorpayEntity::Payment => Err(errors::ConnectorError::RequestEncodingFailed),
-<<<<<<< HEAD
-=======
     }
 }
 
@@ -1111,12 +1102,7 @@
 impl
     TryFrom<
         &RazorpayRouterData<
-            &RouterDataV2<
-                Capture,
-                PaymentFlowData,
-                PaymentsCaptureData,
-                PaymentsResponseData,
-            >,
+            &RouterDataV2<Capture, PaymentFlowData, PaymentsCaptureData, PaymentsResponseData>,
         >,
     > for RazorpayCaptureRequest
 {
@@ -1124,12 +1110,7 @@
 
     fn try_from(
         item: &RazorpayRouterData<
-            &RouterDataV2<
-                Capture,
-                PaymentFlowData,
-                PaymentsCaptureData,
-                PaymentsResponseData,
-            >,
+            &RouterDataV2<Capture, PaymentFlowData, PaymentsCaptureData, PaymentsResponseData>,
         >,
     ) -> Result<Self, Self::Error> {
         let request_data = &item.router_data.request;
@@ -1154,7 +1135,6 @@
             RouterDataV2<F, PaymentFlowData, Req, PaymentsResponseData>,
         ),
     ) -> Result<Self, Self::Error> {
-
         let status = match response.status {
             RazorpayPaymentStatus::Captured => AttemptStatus::Charged,
             RazorpayPaymentStatus::Authorized => AttemptStatus::Authorized,
@@ -1170,11 +1150,10 @@
                 incremental_authorization_allowed: None,
             }),
             resource_common_data: PaymentFlowData {
-                status: status,
+                status,
                 ..data.resource_common_data
             },
             ..data
         })
->>>>>>> acf7b8fc
     }
 }