--- conflicted
+++ resolved
@@ -42,11 +42,8 @@
     + PaymentAuthorizeV2
     + PaymentSyncV2
     + PaymentOrderCreate
-<<<<<<< HEAD
     + RefundSyncV2
-=======
     + IncomingWebhook
->>>>>>> 66117a35
 {
 }
 
@@ -199,7 +196,6 @@
     pub order_id: String,
 }
 
-<<<<<<< HEAD
 pub trait RefundSyncV2:
     ConnectorIntegrationV2<RSync, RefundFlowData, RefundSyncData, RefundsResponseData>
 {
@@ -230,7 +226,8 @@
     pub connector_request_reference_id: String,
     pub refund_id: String,
     pub connectors: Connectors,
-=======
+}
+
 #[derive(Debug, Clone)]
 pub struct WebhookDetailsResponse {
     pub resource_id: Option<ResponseId>,
@@ -356,5 +353,4 @@
     ) -> Result<WebhookDetailsResponse, error_stack::Report<ConnectorError>> {
         Err(ConnectorError::NotImplemented("process_payment_webhook".to_string()).into())
     }
->>>>>>> 66117a35
 }