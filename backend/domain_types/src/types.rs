--- conflicted
+++ resolved
@@ -3,13 +3,8 @@
 
 use crate::connector_flow::{Authorize, PSync, RSync};
 use crate::connector_types::{
-<<<<<<< HEAD
-    PaymentFlowData, PaymentsAuthorizeData, PaymentsResponseData, PaymentsSyncData, RefundFlowData,
-    RefundSyncData, RefundsResponseData,
-=======
     PaymentFlowData, PaymentsAuthorizeData, PaymentsResponseData, PaymentsSyncData,
-    WebhookDetailsResponse,
->>>>>>> 66117a35
+    WebhookDetailsResponse, RefundFlowData, RefundSyncData, RefundsResponseData,
 };
 use crate::errors::{ApiError, ApplicationErrorResponse};
 use crate::utils::{ForeignFrom, ForeignTryFrom};
@@ -1167,7 +1162,6 @@
     }
 }
 
-<<<<<<< HEAD
 impl ForeignTryFrom<grpc_api_types::payments::RefundsSyncRequest> for RefundSyncData {
     type Error = ApplicationErrorResponse;
 
@@ -1237,7 +1231,7 @@
             })
         }
     }
-=======
+}
 impl ForeignTryFrom<WebhookDetailsResponse> for PaymentsSyncResponse {
     type Error = ApplicationErrorResponse;
 
@@ -1260,5 +1254,4 @@
             error_message: value.error_message,
         })
     }
->>>>>>> 66117a35
 }